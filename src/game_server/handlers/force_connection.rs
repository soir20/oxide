use std::{
    fmt::{Display, Write},
    time::{Duration, Instant},
};

use rand::{thread_rng, Rng};
use serde::Serializer;

use crate::game_server::{
    handlers::{
        character::MinigameStatus, guid::GuidTableIndexer, lock_enforcer::CharacterTableReadHandle,
        minigame::MinigameTimer, unique_guid::player_guid,
    },
    packets::{
        minigame::{FlashPayload, MinigameHeader, ScoreEntry, ScoreType},
        tunnel::TunneledPacket,
        GamePacket,
    },
    Broadcast, LogLevel, ProcessPacketError, ProcessPacketErrorType,
};

#[derive(Clone, Copy, Debug, PartialEq, Eq)]
enum ForceConnectionPiece {
    Wall = 0,
    Empty = 1,
    Player1 = 2,
    Player2 = 3,
}

impl Display for ForceConnectionPiece {
    fn fmt(&self, f: &mut std::fmt::Formatter<'_>) -> std::fmt::Result {
        f.serialize_u8(*self as u8)?;
        Ok(())
    }
}

const BOARD_SIZE: u8 = 10;
const MIN_MATCH_LENGTH: u8 = 4;
const TURN_TIME: Duration = Duration::from_secs(20);
const MATCHES_TO_WIN: u8 = 5;

#[derive(Clone, Debug)]
struct ForceConnectionBoard {
    board: [[ForceConnectionPiece; BOARD_SIZE as usize]; BOARD_SIZE as usize],
    next_open_row: [u8; BOARD_SIZE as usize],
    modified_cols: [Option<u8>; BOARD_SIZE as usize],
}

impl ForceConnectionBoard {
    pub const fn new() -> Self {
        let mut board = [[ForceConnectionPiece::Empty; BOARD_SIZE as usize]; BOARD_SIZE as usize];
        let next_open_row = [3u8, 2u8, 1u8, 0u8, 0u8, 0u8, 0u8, 1u8, 2u8, 3u8];

        let corner_indices = [0u8, 9u8, 1u8, 8u8, 2u8, 7u8];

        let mut col_index = 0;
        while col_index < corner_indices.len() {
            let col = corner_indices[col_index];

            let mut row_index = 0;
            while row_index < corner_indices.len() - (col_index / 2) * 2 {
                let row = corner_indices[row_index];
                board[col as usize][row as usize] = ForceConnectionPiece::Wall;

                row_index += 1;
            }

            col_index += 1;
        }

        ForceConnectionBoard {
            board,
            next_open_row,
            modified_cols: [None; BOARD_SIZE as usize],
        }
    }

    pub fn drop_piece(
        &mut self,
        col: u8,
        piece: ForceConnectionPiece,
    ) -> Result<u8, ProcessPacketError> {
        ForceConnectionBoard::check_col_in_bounds(col)?;

        let Some(next_open_row) = self.next_open_row(col) else {
            return Err(ProcessPacketError::new(
                ProcessPacketErrorType::ConstraintViolated,
                format!("Cannot drop piece in column {col} that is already full"),
            ));
        };

        self.set_piece(next_open_row, col, piece);

        Ok(next_open_row)
    }

    pub fn swap_pieces(
        &mut self,
        row1: u8,
        col1: u8,
        row2: u8,
        col2: u8,
    ) -> Result<(), ProcessPacketError> {
        ForceConnectionBoard::check_row_in_bounds(row1)?;
        ForceConnectionBoard::check_col_in_bounds(col1)?;
        ForceConnectionBoard::check_row_in_bounds(row2)?;
        ForceConnectionBoard::check_col_in_bounds(col2)?;

        let piece1 = self.piece(row1, col1);
        let piece2 = self.piece(row2, col2);
        if piece1 == ForceConnectionPiece::Empty || piece1 == ForceConnectionPiece::Wall {
            return Err(ProcessPacketError::new(
                ProcessPacketErrorType::ConstraintViolated,
                format!("Piece 1 at ({row1}, {col1}) must be a player piece but was: {piece1:?}"),
            ));
        }

        if piece2 == ForceConnectionPiece::Empty || piece2 == ForceConnectionPiece::Wall {
            return Err(ProcessPacketError::new(
                ProcessPacketErrorType::ConstraintViolated,
                format!("Piece 2 at ({row2}, {col2}) must be a player piece but was: {piece2:?}"),
            ));
        }

        if piece1 == piece2 {
            return Err(ProcessPacketError::new(
                ProcessPacketErrorType::ConstraintViolated,
                format!(
                    "Tried to swap identical pieces at ({row1}, {col1}) and ({row2}, {col2}): {piece1:?}"
                ),
            ));
        }

        if row1.abs_diff(row2) > 1 || col1.abs_diff(col2) > 1 {
            return Err(ProcessPacketError::new(
                ProcessPacketErrorType::ConstraintViolated,
                format!(
                    "Tried to swap pieces at ({row1}, {col1}) and ({row2}, {col2}), which are more than 1 row or column apart: {piece1:?}"
                ),
            ));
        }

        self.set_piece(row1, col1, piece2);
        self.set_piece(row2, col2, piece1);

        Ok(())
    }

    pub fn delete_piece_if_matches(
        &mut self,
        row: u8,
        col: u8,
        expected_piece: ForceConnectionPiece,
    ) -> Result<(), ProcessPacketError> {
        ForceConnectionBoard::check_row_in_bounds(row)?;
        ForceConnectionBoard::check_col_in_bounds(col)?;

        let piece = self.piece(row, col);
        if piece != expected_piece {
            return Err(ProcessPacketError::new(
                ProcessPacketErrorType::ConstraintViolated,
                format!(
                    "Piece to remove at ({row}, {col}) was expected to be {expected_piece:?}, but was {piece:?}",
                ),
            ));
        }

        self.set_piece(row, col, ForceConnectionPiece::Empty);
        self.apply_gravity();

        Ok(())
    }

    pub fn process_matches(&mut self) -> (Vec<u8>, Vec<u8>, Vec<(u8, u8)>) {
        let mut player1_matches = Vec::new();
        let mut player2_matches = Vec::new();
        let mut cleared_pieces = Vec::new();

        let modified_cols = self.modified_cols;
        self.modified_cols = [None; BOARD_SIZE as usize];

        for col in 0..BOARD_SIZE {
            let Some(max_row) = modified_cols[col as usize] else {
                continue;
            };
            for row in (0..=max_row).rev() {
                let Some((piece_type, mut match_pieces)) = self.check_match(row, col) else {
                    continue;
                };

                let match_len = match_pieces.len() as u8;
                match piece_type {
                    ForceConnectionPiece::Player1 => player1_matches.push(match_len),
                    ForceConnectionPiece::Player2 => player2_matches.push(match_len),
                    _ => panic!("Found match for non-player piece type {piece_type:?}"),
                }

                for (match_row, match_col) in match_pieces.iter() {
                    self.set_piece(*match_row, *match_col, ForceConnectionPiece::Empty);
                }

                cleared_pieces.append(&mut match_pieces);
            }
        }

        self.apply_gravity();

        (player1_matches, player2_matches, cleared_pieces)
    }

    fn check_row_in_bounds(row: u8) -> Result<(), ProcessPacketError> {
        if row >= BOARD_SIZE {
            return Err(ProcessPacketError::new(
                ProcessPacketErrorType::ConstraintViolated,
                format!("Row {row} is outside the board"),
            ));
        }

        Ok(())
    }

    fn check_col_in_bounds(col: u8) -> Result<(), ProcessPacketError> {
        if col >= BOARD_SIZE {
            return Err(ProcessPacketError::new(
                ProcessPacketErrorType::ConstraintViolated,
                format!("Column {col} is outside the board"),
            ));
        }

        Ok(())
    }

    fn piece(&self, row: u8, col: u8) -> ForceConnectionPiece {
        self.board[col as usize][row as usize]
    }

    fn set_piece(&mut self, row: u8, col: u8, piece: ForceConnectionPiece) {
        self.board[col as usize][row as usize] = piece;
        self.modified_cols[col as usize] =
            Some(self.modified_cols[col as usize].unwrap_or(0).max(row));

        let next_open_row = self.next_open_row[col as usize];

        if piece == ForceConnectionPiece::Empty {
            // If we emptied the space where the topmost piece used to be,
            // we need to search for the new next empty space.
            if next_open_row > 0 && row == next_open_row - 1 {
                let mut possible_empty_row = row;
                loop {
                    if self.board[col as usize][possible_empty_row as usize]
                        == ForceConnectionPiece::Empty
                    {
                        self.next_open_row[col as usize] = possible_empty_row;
                    } else {
                        break;
                    }

                    if possible_empty_row == 0 {
                        break;
                    } else {
                        possible_empty_row -= 1;
                    }
                }
            }
        } else {
            // There are two cases:
            // 1) The piece is below the next open row, so the next open row is unchanged.
            // 2) The piece is at or above the next open row, implying all spaces above
            //    are empty. This means the next open row is the row above this piece.
            self.next_open_row[col as usize] = next_open_row.max(row + 1);
        }
    }

    fn next_open_row(&self, col: u8) -> Option<u8> {
        let next_open_row = self.next_open_row[col as usize];
        if next_open_row >= BOARD_SIZE
            || self.piece(next_open_row, col) != ForceConnectionPiece::Empty
        {
            return None;
        }

        Some(next_open_row)
    }

    fn check_match(
        &self,
        origin_row: u8,
        origin_col: u8,
    ) -> Option<(ForceConnectionPiece, Vec<(u8, u8)>)> {
        for (delta_row, delta_col) in [(1, 1), (1, -1), (0, 1), (1, 0)] {
            let (piece, match_pieces) =
                self.check_pattern(origin_row, origin_col, delta_row, delta_col);
            if match_pieces.len() >= MIN_MATCH_LENGTH as usize {
                return Some((piece, match_pieces));
            }
        }

        None
    }

    fn check_pattern(
        &self,
        origin_row: u8,
        origin_col: u8,
        delta_row: i8,
        delta_col: i8,
    ) -> (ForceConnectionPiece, Vec<(u8, u8)>) {
        let mut match_spaces = vec![(origin_row, origin_col)];

        let first_piece = self.piece(origin_row, origin_col);
        if first_piece != ForceConnectionPiece::Player1
            && first_piece != ForceConnectionPiece::Player2
        {
            return (first_piece, Vec::new());
        }

        for direction_coefficient in [1, -1] {
            let adjusted_delta_row = direction_coefficient * delta_row;
            let adjusted_delta_col = direction_coefficient * delta_col;

            let Some(mut cur_row) = origin_row.checked_add_signed(adjusted_delta_row) else {
                continue;
            };
            let Some(mut cur_col) = origin_col.checked_add_signed(adjusted_delta_col) else {
                continue;
            };
            while cur_row < BOARD_SIZE && cur_col < BOARD_SIZE {
                if self.piece(cur_row, cur_col) != first_piece {
                    break;
                }

                match_spaces.push((cur_row, cur_col));

                let Some(new_row) = cur_row.checked_add_signed(adjusted_delta_row) else {
                    break;
                };
                let Some(new_col) = cur_col.checked_add_signed(adjusted_delta_col) else {
                    break;
                };
                cur_row = new_row;
                cur_col = new_col;
            }
        }

        (first_piece, match_spaces)
    }

    fn apply_gravity(&mut self) {
        for col in 0..BOARD_SIZE {
            let mut next_empty_row = None;
            if self.modified_cols[col as usize].is_none() {
                continue;
            }
            for row in 0..self.next_open_row[col as usize] {
                match self.piece(row, col) {
                    ForceConnectionPiece::Wall => next_empty_row = None,
                    ForceConnectionPiece::Empty => next_empty_row = next_empty_row.or(Some(row)),
                    piece => {
                        let Some(empty_row) = next_empty_row else {
                            continue;
                        };

                        self.set_piece(empty_row, col, piece);
                        self.set_piece(row, col, ForceConnectionPiece::Empty);

                        // We already moved all pieces below this downwards, so we can simply check
                        // if the row above the row we filled is empty
                        if empty_row < BOARD_SIZE - 1
                            && self.piece(empty_row + 1, col) == ForceConnectionPiece::Empty
                        {
                            next_empty_row = Some(empty_row + 1);
                        } else {
                            next_empty_row = None;
                        }
                    }
                }
            }
        }
    }
}

impl Display for ForceConnectionBoard {
    fn fmt(&self, f: &mut std::fmt::Formatter<'_>) -> std::fmt::Result {
        for row in (0..BOARD_SIZE).rev() {
            for col in 0..BOARD_SIZE {
                f.serialize_u8(self.piece(row, col) as u8)?;
                if row > 0 || col < BOARD_SIZE - 1 {
                    f.serialize_char(',')?;
                }
            }
        }

        Ok(())
    }
}

#[derive(Clone, Copy, Debug, PartialEq, Eq)]
enum ForceConnectionTurn {
    Player1 = 0,
    Player2 = 1,
}

impl Display for ForceConnectionTurn {
    fn fmt(&self, f: &mut std::fmt::Formatter<'_>) -> std::fmt::Result {
        f.serialize_u8(*self as u8)?;
        Ok(())
    }
}

#[derive(Clone, Copy, Debug, PartialEq, Eq)]
enum ForceConnectionGameState {
    WaitingForPlayersReady,
    WaitingForMove,
    Matching { turn_duration: Duration },
    GameOver,
}

struct EmptySlots(Vec<(u8, u8)>);

impl Display for EmptySlots {
    fn fmt(&self, f: &mut std::fmt::Formatter<'_>) -> std::fmt::Result {
        for index in 0..self.0.len() {
            let (row, col) = self.0[index];
            f.serialize_u8(internal_row_to_external_row(row) * BOARD_SIZE + col)?;
            if index < self.0.len() - 1 {
                f.write_char(',')?;
            }
        }

        Ok(())
    }
}

#[derive(Clone, Copy, PartialEq, Eq)]
enum ForceConnectionPowerup {
    Swap = 0,
    Delete = 1,
}

impl Display for ForceConnectionPowerup {
    fn fmt(&self, f: &mut std::fmt::Formatter<'_>) -> std::fmt::Result {
        f.serialize_u8(*self as u8)
    }
}

fn internal_row_to_external_row(internal_row: u8) -> u8 {
    BOARD_SIZE - internal_row - 1
}

fn try_external_row_to_internal_row(external_row: u8) -> Result<u8, ProcessPacketError> {
    if external_row >= BOARD_SIZE {
        return Err(ProcessPacketError::new(
            ProcessPacketErrorType::ConstraintViolated,
            format!("External row {external_row} is outside the board"),
        ));
    }

    Ok(BOARD_SIZE - external_row - 1)
}

#[derive(Clone, Debug)]
pub struct ForceConnectionGame {
    board: ForceConnectionBoard,
    player1: u32,
    player2: Option<u32>,
    ready: [bool; 2],
    matches: [u8; 2],
    score: [i32; 2],
    powerups: [[u32; 2]; 2],
    turn: ForceConnectionTurn,
    state: ForceConnectionGameState,
    timer: MinigameTimer,
    stage_guid: i32,
    stage_group_guid: i32,
}

impl ForceConnectionGame {
    pub fn new(player1: u32, player2: Option<u32>, stage_guid: i32, stage_group_guid: i32) -> Self {
        let turn = if rand::thread_rng().gen_bool(0.5) {
            ForceConnectionTurn::Player1
        } else {
            ForceConnectionTurn::Player2
        };

        ForceConnectionGame {
            board: ForceConnectionBoard::new(),
            player1,
            player2,
            ready: [false, player2.is_none()],
            matches: [0; 2],
            score: [0; 2],
            powerups: [[1, 2]; 2],
            turn,
            state: ForceConnectionGameState::WaitingForPlayersReady,
            timer: MinigameTimer::new(),
            stage_guid,
            stage_group_guid,
        }
    }

    pub fn connect(
        &self,
        sender: u32,
        characters_table_read_handle: &CharacterTableReadHandle,
    ) -> Result<Vec<Broadcast>, ProcessPacketError> {
        if self.state != ForceConnectionGameState::WaitingForPlayersReady {
            return Err(ProcessPacketError::new(
                ProcessPacketErrorType::ConstraintViolated,
                format!(
                    "Player {sender} tried to connect to Force Connection, but the game has already started ({self:?})"
                ),
            ));
        }

        let Some(name1) = characters_table_read_handle.index2(player_guid(self.player1)) else {
            return Err(ProcessPacketError::new(
                ProcessPacketErrorType::ConstraintViolated,
                format!(
                    "Force Connection player 1 with GUID {} is missing or has no name ({self:?})",
                    self.player1
                ),
            ));
        };

        let name2 = match self.player2 {
            Some(player2_guid) => characters_table_read_handle
                .index2(player_guid(player2_guid))
                .ok_or(ProcessPacketError::new(
                    ProcessPacketErrorType::ConstraintViolated,
                    format!(
                        "Force Connection player 2 with GUID {player2_guid} is missing or has no name ({self:?})"
                    ),
                ))?,
            None => &"".to_string(),
        };
        let mut broadcasts = vec![Broadcast::Single(
            sender,
            vec![
                GamePacket::serialize(&TunneledPacket {
                    unknown1: true,
                    inner: FlashPayload {
                        header: MinigameHeader {
                            stage_guid: self.stage_guid,
                            sub_op_code: -1,
                            stage_group_guid: self.stage_group_guid,
                        },
                        payload: "OnServerReadyMsg".to_string(),
                    },
                }),
                GamePacket::serialize(&TunneledPacket {
                    unknown1: true,
                    inner: FlashPayload {
                        header: MinigameHeader {
                            stage_guid: self.stage_guid,
                            sub_op_code: -1,
                            stage_group_guid: self.stage_group_guid,
                        },
                        payload: format!(
                            "OnLevelDataMsg\t{BOARD_SIZE},{BOARD_SIZE},{}",
                            self.board
                        ),
                    },
                }),
                GamePacket::serialize(&TunneledPacket {
                    unknown1: true,
                    inner: FlashPayload {
                        header: MinigameHeader {
                            stage_guid: self.stage_guid,
                            sub_op_code: -1,
                            stage_group_guid: self.stage_group_guid,
                        },
                        payload: format!(
                            "OnAssignPlayerIndexMsg\t{}",
                            (sender != self.player1) as u8
                        ),
                    },
                }),
                GamePacket::serialize(&TunneledPacket {
                    unknown1: true,
                    inner: FlashPayload {
                        header: MinigameHeader {
                            stage_guid: self.stage_guid,
                            sub_op_code: -1,
                            stage_group_guid: self.stage_group_guid,
                        },
                        payload: format!("OnAddPlayerMsg\t0\t{name1}\t{}\tfalse", self.player1),
                    },
                }),
                GamePacket::serialize(&TunneledPacket {
                    unknown1: true,
                    inner: FlashPayload {
                        header: MinigameHeader {
                            stage_guid: self.stage_guid,
                            sub_op_code: -1,
                            stage_group_guid: self.stage_group_guid,
                        },
                        payload: format!(
                            "OnAddPlayerMsg\t1\t{name2}\t{}\t{}",
                            self.player2.unwrap_or(0),
                            self.is_ai_match()
                        ),
                    },
                }),
            ],
        )];

        for player_index in 0..=1 {
            broadcasts.append(&mut self.broadcast_powerup_quantity(player_index));
        }

        Ok(broadcasts)
    }

    pub fn mark_player_ready(&mut self, sender: u32) -> Result<Vec<Broadcast>, ProcessPacketError> {
        if sender == self.player1 {
            if self.ready[0] {
                return Ok(Vec::new());
            }
            self.ready[0] = true;
        } else if Some(sender) == self.player2 {
            if self.ready[1] {
                return Ok(Vec::new());
            }
            self.ready[1] = true;
        } else {
            return Err(ProcessPacketError::new(ProcessPacketErrorType::ConstraintViolated, format!("Player {sender} sent a ready payload for Force Connection, but they aren't one of the game's players ({self:?})")));
        }

        if !self.ready[0] || !self.ready[1] {
            return Ok(Vec::new());
        }

        let mut broadcasts = vec![Broadcast::Multi(
            self.list_recipients(),
            vec![GamePacket::serialize(&TunneledPacket {
                unknown1: true,
                inner: FlashPayload {
                    header: MinigameHeader {
                        stage_guid: self.stage_guid,
                        sub_op_code: -1,
                        stage_group_guid: self.stage_group_guid,
                    },
                    payload: "OnStartGameMsg".to_string(),
                },
            })],
        )];
        broadcasts.append(&mut self.switch_turn());

        Ok(broadcasts)
    }

    pub fn select_column(
        &self,
        sender: u32,
        col: u8,
        player_index: i8,
    ) -> Result<Vec<Broadcast>, ProcessPacketError> {
        let player_index = if player_index < 0 {
            1
        } else {
            player_index as u8
        };
        self.check_turn(sender, player_index, Instant::now())?;

        if col >= BOARD_SIZE {
            return Err(ProcessPacketError::new(ProcessPacketErrorType::ConstraintViolated, format!("Player {sender} (index {player_index}) tried to select column {col} in Force Connection, but it isn't a valid column ({self:?})")));
        }

        let recipient = match self.turn {
            ForceConnectionTurn::Player1 => {
                let Some(player2) = self.player2 else {
                    return Ok(Vec::new());
                };

                player2
            }
            ForceConnectionTurn::Player2 => self.player1,
        };

        Ok(vec![Broadcast::Single(
            recipient,
            vec![GamePacket::serialize(&TunneledPacket {
                unknown1: true,
                inner: FlashPayload {
                    header: MinigameHeader {
                        stage_guid: self.stage_guid,
                        sub_op_code: -1,
                        stage_group_guid: self.stage_group_guid,
                    },
                    payload: format!("OnOtherPlayerSelectNewColumnMsg\t{col}"),
                },
            })],
        )])
    }

    pub fn drop_piece(
        &mut self,
        sender: u32,
        col: u8,
        player_index: u8,
    ) -> Result<Vec<Broadcast>, ProcessPacketError> {
        let turn_time = Instant::now();
        self.check_turn(sender, player_index, turn_time)?;
        let row = self.board.drop_piece(
            col,
            match self.turn {
                ForceConnectionTurn::Player1 => ForceConnectionPiece::Player1,
                ForceConnectionTurn::Player2 => ForceConnectionPiece::Player2,
            },
        )?;

        let mut broadcasts = self.handle_move(turn_time, Duration::from_secs(1));
        broadcasts.push(Broadcast::Multi(
            self.list_recipients(),
            vec![GamePacket::serialize(&TunneledPacket {
                unknown1: true,
                inner: FlashPayload {
                    header: MinigameHeader {
                        stage_guid: self.stage_guid,
                        sub_op_code: -1,
                        stage_group_guid: self.stage_group_guid,
                    },
                    payload: format!(
                        "OnDropPieceMsg\t{player_index}\t{}\t{col}",
                        internal_row_to_external_row(row)
                    ),
                },
            })],
        ));

        Ok(broadcasts)
    }

    pub fn toggle_powerup(
        &self,
        sender: u32,
        powerup: u8,
        player_index: u8,
    ) -> Result<Vec<Broadcast>, ProcessPacketError> {
        self.check_turn(sender, player_index, Instant::now())?;

        if powerup > 1 {
            return Err(ProcessPacketError::new(ProcessPacketErrorType::ConstraintViolated, format!("Player {sender} (index {player_index}) tried to toggle powerup {powerup} in Force Connection, but it isn't a valid powerup ({self:?})")));
        }

        if self.powerups[player_index as usize][powerup as usize] == 0 {
            return Err(ProcessPacketError::new(ProcessPacketErrorType::ConstraintViolated, format!("Player {sender} (index {player_index}) tried to toggle powerup {powerup} in Force Connection, but they don't have any more of that powerup ({self:?})")));
        }

        let recipient = match self.turn {
            ForceConnectionTurn::Player1 => {
                let Some(player2) = self.player2 else {
                    return Ok(Vec::new());
                };

                player2
            }
            ForceConnectionTurn::Player2 => self.player1,
        };

        Ok(vec![Broadcast::Single(
            recipient,
            vec![GamePacket::serialize(&TunneledPacket {
                unknown1: true,
                inner: FlashPayload {
                    header: MinigameHeader {
                        stage_guid: self.stage_guid,
                        sub_op_code: -1,
                        stage_group_guid: self.stage_group_guid,
                    },
                    payload: format!("OnOtherPlayerToggledPowerUpMsg\t{powerup}"),
                },
            })],
        )])
    }

    pub fn use_swap_powerup(
        &mut self,
        sender: u32,
        row1: u8,
        col1: u8,
        row2: u8,
        col2: u8,
        player_index: u8,
    ) -> Result<Vec<Broadcast>, ProcessPacketError> {
        let turn_time = Instant::now();
        self.check_turn(sender, player_index, turn_time)?;

        let internal_row1 = try_external_row_to_internal_row(row1)?;
        let internal_row2 = try_external_row_to_internal_row(row2)?;

        if self.powerups[player_index as usize][ForceConnectionPowerup::Swap as usize] == 0 {
            return Err(ProcessPacketError::new(ProcessPacketErrorType::ConstraintViolated, format!("Player {sender} (index {player_index}) tried to swap pieces ({row1}, {col1}) and ({row2}, {col2}) in Force Connection, but they have no swap powersups ({self:?})")));
        }

        self.powerups[player_index as usize][ForceConnectionPowerup::Swap as usize] -= 1;

        self.board
            .swap_pieces(internal_row1, col1, internal_row2, col2)?;

        let mut broadcasts = self.handle_move(turn_time, Duration::from_millis(500));
        broadcasts.push(Broadcast::Multi(
            self.list_recipients(),
            vec![GamePacket::serialize(&TunneledPacket {
                unknown1: true,
                inner: FlashPayload {
                    header: MinigameHeader {
                        stage_guid: self.stage_guid,
                        sub_op_code: -1,
                        stage_group_guid: self.stage_group_guid,
                    },
                    payload: format!(
                        "OnUseLightPowerUpMsg\t{player_index}\t{row1}\t{col1}\t{row2}\t{col2}"
                    ),
                },
            })],
        ));

        Ok(broadcasts)
    }

    pub fn use_delete_powerup(
        &mut self,
        sender: u32,
        row: u8,
        col: u8,
        player_index: u8,
    ) -> Result<Vec<Broadcast>, ProcessPacketError> {
        let turn_time = Instant::now();
        self.check_turn(sender, player_index, turn_time)?;

        let internal_row = try_external_row_to_internal_row(row)?;

        if self.powerups[player_index as usize][ForceConnectionPowerup::Delete as usize] == 0 {
            return Err(ProcessPacketError::new(ProcessPacketErrorType::ConstraintViolated, format!("Player {sender} (index {player_index}) tried to delete piece ({row}, {col}) in Force Connection, but they have no delete powersups ({self:?})")));
        }

        self.powerups[player_index as usize][ForceConnectionPowerup::Delete as usize] -= 1;

        self.board.delete_piece_if_matches(
            internal_row,
            col,
            match self.turn {
                ForceConnectionTurn::Player1 => ForceConnectionPiece::Player2,
                ForceConnectionTurn::Player2 => ForceConnectionPiece::Player1,
            },
        )?;

        let mut broadcasts = self.handle_move(turn_time, Duration::from_millis(500));
        broadcasts.push(Broadcast::Multi(
            self.list_recipients(),
            vec![
                GamePacket::serialize(&TunneledPacket {
                    unknown1: true,
                    inner: FlashPayload {
                        header: MinigameHeader {
                            stage_guid: self.stage_guid,
                            sub_op_code: -1,
                            stage_group_guid: self.stage_group_guid,
                        },
                        payload: format!("OnUseDarkPowerUpMsg\t{player_index}\t{row}\t{col}"),
                    },
                }),
                GamePacket::serialize(&TunneledPacket {
                    unknown1: true,
                    inner: FlashPayload {
                        header: MinigameHeader {
                            stage_guid: self.stage_guid,
                            sub_op_code: -1,
                            stage_group_guid: self.stage_group_guid,
                        },
                        payload: format!(
                            "OnSlotsToClearMsg\t{}",
                            EmptySlots(vec![(internal_row, col)])
                        ),
                    },
                }),
            ],
        ));

        Ok(broadcasts)
    }

    pub fn tick(&mut self, now: Instant) -> Vec<Broadcast> {
        if self.timer.paused() {
            return Vec::new();
        }

        self.timer.update_timer(now);
        if !self.timer.time_until_next_event(now).is_zero() {
            return Vec::new();
        }

        match self.state {
            ForceConnectionGameState::WaitingForPlayersReady => Vec::new(),
            ForceConnectionGameState::WaitingForMove => {
                let mut broadcasts = vec![Broadcast::Multi(
                    self.list_recipients(),
                    vec![GamePacket::serialize(&TunneledPacket {
                        unknown1: true,
                        inner: FlashPayload {
                            header: MinigameHeader {
                                stage_guid: self.stage_guid,
                                sub_op_code: -1,
                                stage_group_guid: self.stage_group_guid,
                            },
                            payload: format!("OnTurnTimerExpiredMsg\t{}", self.turn),
                        },
                    })],
                )];

                broadcasts.append(&mut self.switch_turn());

                broadcasts
            }
            ForceConnectionGameState::Matching { .. } => self.process_matches(),
            _ => Vec::new(),
        }
    }

    pub fn pause_or_resume(
        &mut self,
        player: u32,
        pause: bool,
    ) -> Result<Vec<Broadcast>, ProcessPacketError> {
        if player != self.player1 && Some(player) != self.player2 {
            return Err(ProcessPacketError::new(ProcessPacketErrorType::ConstraintViolated, format!("Tried to pause or resume (pause: {pause}) the game for player {player}, who is not playing this instance of Force Connection ({self:?})")));
        };

        if !self.is_ai_match() {
            return Ok(Vec::new());
        }

        self.timer.pause_or_resume(pause);
        Ok(Vec::new())
    }

    pub fn remove_player(
        &self,
        player: u32,
        minigame_status: &mut MinigameStatus,
    ) -> Result<Vec<Broadcast>, ProcessPacketError> {
        let player_index = if player == self.player1 {
            0
        } else if Some(player) == self.player2 {
            1
        } else {
            return Err(ProcessPacketError::new(ProcessPacketErrorType::ConstraintViolated, format!("Tried to remove player {player}, who is not playing this instance of Force Connection ({self:?})")));
        };

        minigame_status.game_won = self.matches[player_index] >= MATCHES_TO_WIN;
        minigame_status.total_score = self.score[player_index];
        minigame_status.score_entries.push(ScoreEntry {
            entry_text: "".to_string(),
            icon_set_id: 0,
            score_type: ScoreType::Total,
            score_count: self.score[player_index],
            score_max: 0,
            score_points: 0,
        });

        Ok(Vec::new())
    }

    fn is_ai_match(&self) -> bool {
        self.player2.is_none()
    }

    fn is_ai_player(&self, player_index: u8) -> bool {
        player_index == 1 && self.player2.is_none()
    }

    fn list_recipients(&self) -> Vec<u32> {
        let mut recipients = vec![self.player1];
        if let Some(player2) = self.player2 {
            recipients.push(player2);
        }

        recipients
    }

    fn check_turn(
        &self,
        sender: u32,
        player_index: u8,
        turn_time: Instant,
    ) -> Result<(), ProcessPacketError> {
        let is_valid_for_player = match player_index {
            0 => self.turn == ForceConnectionTurn::Player1 && sender == self.player1,
            1 => self.turn == ForceConnectionTurn::Player2 && ((sender == self.player1 && self.is_ai_match()) || (Some(sender) == self.player2)),
            _ => return Err(ProcessPacketError::new(ProcessPacketErrorType::ConstraintViolated, format!("Player {sender} tried to make a move in Force Connection, but the player index {player_index} isn't valid ({self:?})")))
        };

        if !is_valid_for_player {
            return Err(ProcessPacketError::new(ProcessPacketErrorType::ConstraintViolated, format!("Player {sender} (index {player_index}) tried to make a move in Force Connection, but it isn't their turn ({self:?})")));
        }

<<<<<<< HEAD
        if self.timer.time_until_next_event(turn_time).is_zero() {
            return Err(ProcessPacketError::new(ProcessPacketErrorType::ConstraintViolated, format!("Player {} (index {}) tried to make a move in Force Connection, but their turn expired ({:?})", sender, player_index, self)));
=======
        if self.time_until_next_event(turn_time).is_zero() {
            return Err(ProcessPacketError::new(ProcessPacketErrorType::ConstraintViolated, format!("Player {sender} (index {player_index}) tried to make a move in Force Connection, but their turn expired ({self:?})")));
>>>>>>> df2c8678
        }

        if self.state != ForceConnectionGameState::WaitingForMove {
            let log_level = if self.is_ai_player(player_index) {
                // There's a known issue with the AI player attempting to use a powerup and drop a piece at the same time.
                // Don't return an error to avoid log spam.
                LogLevel::Debug
            } else {
                LogLevel::Info
            };
            return Err(ProcessPacketError::new_with_log_level(ProcessPacketErrorType::ConstraintViolated, format!("Player {sender} (index {player_index}) tried to make a move in Force Connection, but the state is {:?} instead of waiting for a move ({self:?})", self.state), log_level));
        }

        Ok(())
    }

    fn switch_turn(&mut self) -> Vec<Broadcast> {
        let mut broadcasts = Vec::new();
        if let ForceConnectionGameState::Matching {
            turn_duration: time_left_in_turn,
        } = self.state
        {
            let score_from_turn_time = time_left_in_turn.as_secs() as i32 * 5;
            self.score[self.turn as usize] =
                self.score[self.turn as usize].saturating_add(score_from_turn_time);
            broadcasts.push(Broadcast::Multi(
                self.list_recipients(),
                vec![GamePacket::serialize(&TunneledPacket {
                    unknown1: true,
                    inner: FlashPayload {
                        header: MinigameHeader {
                            stage_guid: self.stage_guid,
                            sub_op_code: -1,
                            stage_group_guid: self.stage_group_guid,
                        },
                        payload: format!(
                            "OnScoreFromTimeMsg\t{}\t{score_from_turn_time}",
                            self.turn
                        ),
                    },
                })],
            ));
        }

        self.state = ForceConnectionGameState::WaitingForMove;
        self.turn = match self.turn {
            ForceConnectionTurn::Player1 => ForceConnectionTurn::Player2,
            ForceConnectionTurn::Player2 => ForceConnectionTurn::Player1,
        };

        self.timer.schedule_event(TURN_TIME);

        broadcasts.push(Broadcast::Multi(
            self.list_recipients(),
            vec![GamePacket::serialize(&TunneledPacket {
                unknown1: true,
                inner: FlashPayload {
                    header: MinigameHeader {
                        stage_guid: self.stage_guid,
                        sub_op_code: -1,
                        stage_group_guid: self.stage_group_guid,
                    },
<<<<<<< HEAD
                    payload: format!(
                        "OnStartPlayerTurnMsg\t{}\t{}",
                        self.turn,
                        TURN_TIME.as_secs()
                    ),
=======
                    payload: format!("OnStartPlayerTurnMsg\t{}\t{TURN_TIME_SECONDS}", self.turn),
>>>>>>> df2c8678
                },
            })],
        ));
        broadcasts
    }

    fn process_matches(&mut self) -> Vec<Broadcast> {
        let (player1_matches, player2_matches, empty_slots) = self.board.process_matches();
        if empty_slots.is_empty() {
            self.check_for_winner()
                .unwrap_or_else(|| self.switch_turn())
        } else {
            let mut broadcasts = Vec::new();

            for player1_match_len in player1_matches {
                broadcasts.append(&mut self.process_match(player1_match_len, 0));
            }

            for player2_match_len in player2_matches {
                broadcasts.append(&mut self.process_match(player2_match_len, 1));
            }

            self.timer.schedule_event(Duration::from_millis(500));

            broadcasts.push(Broadcast::Multi(
                self.list_recipients(),
                vec![GamePacket::serialize(&TunneledPacket {
                    unknown1: true,
                    inner: FlashPayload {
                        header: MinigameHeader {
                            stage_guid: self.stage_guid,
                            sub_op_code: -1,
                            stage_group_guid: self.stage_group_guid,
                        },
                        payload: format!("OnSlotsToClearMsg\t{}", EmptySlots(empty_slots)),
                    },
                })],
            ));

            broadcasts
        }
    }

    fn process_match(&mut self, match_length: u8, player_index: u8) -> Vec<Broadcast> {
        self.matches[player_index as usize] = self.matches[player_index as usize].saturating_add(1);

        let value_per_space = 100 + (match_length - MIN_MATCH_LENGTH) as i32 * 50;
        let score_from_match = value_per_space * match_length as i32;
        self.score[player_index as usize] =
            self.score[player_index as usize].saturating_add(score_from_match);

        let mut broadcasts = Vec::new();

        if match_length > MIN_MATCH_LENGTH {
            let new_powerup = if thread_rng().gen_range(0.0..=1.0) > 0.66 {
                ForceConnectionPowerup::Swap
            } else {
                ForceConnectionPowerup::Delete
            };

            self.powerups[player_index as usize][new_powerup as usize] =
                self.powerups[player_index as usize][new_powerup as usize].saturating_add(1);

            broadcasts.push(Broadcast::Multi(
                self.list_recipients(),
                vec![GamePacket::serialize(&TunneledPacket {
                    unknown1: true,
                    inner: FlashPayload {
                        header: MinigameHeader {
                            stage_guid: self.stage_guid,
                            sub_op_code: -1,
                            stage_group_guid: self.stage_group_guid,
                        },
                        payload: format!("OnPowerUpAddedMsg\t{player_index}\t{new_powerup}"),
                    },
                })],
            ));
            broadcasts.append(&mut self.broadcast_powerup_quantity(player_index));
        }

        broadcasts.push(Broadcast::Multi(
            self.list_recipients(),
            vec![
                GamePacket::serialize(&TunneledPacket {
                    unknown1: true,
                    inner: FlashPayload {
                        header: MinigameHeader {
                            stage_guid: self.stage_guid,
                            sub_op_code: -1,
                            stage_group_guid: self.stage_group_guid,
                        },
                        payload: format!("OnAddScoreMsg\t{player_index}\t{score_from_match}"),
                    },
                }),
                GamePacket::serialize(&TunneledPacket {
                    unknown1: true,
                    inner: FlashPayload {
                        header: MinigameHeader {
                            stage_guid: self.stage_guid,
                            sub_op_code: -1,
                            stage_group_guid: self.stage_group_guid,
                        },
                        payload: format!("OnAddMatchMsg\t{player_index}"),
                    },
                }),
            ],
        ));

        broadcasts
    }

    fn handle_move(&mut self, turn_time: Instant, sleep_time: Duration) -> Vec<Broadcast> {
        self.state = ForceConnectionGameState::Matching {
            turn_duration: self.timer.time_until_next_event(turn_time),
        };

        self.timer.schedule_event(sleep_time);
        self.broadcast_powerup_quantity(self.turn as u8)
    }

    fn check_for_winner(&mut self) -> Option<Vec<Broadcast>> {
        let player1_won = self.matches[0] >= MATCHES_TO_WIN;
        let player2_won = self.matches[1] >= MATCHES_TO_WIN;

        if !player1_won && !player2_won {
            return None;
        }

        let mut broadcasts = Vec::new();
        self.state = ForceConnectionGameState::GameOver;
        broadcasts.append(&mut self.broadcast_game_result(self.player1, player1_won));
        if let Some(player2) = self.player2 {
            broadcasts.append(&mut self.broadcast_game_result(player2, player2_won));
        }

        Some(broadcasts)
    }

    fn broadcast_game_result(&self, player: u32, won: bool) -> Vec<Broadcast> {
        if won {
            vec![Broadcast::Single(
                player,
                vec![GamePacket::serialize(&TunneledPacket {
                    unknown1: true,
                    inner: FlashPayload {
                        header: MinigameHeader {
                            stage_guid: self.stage_guid,
                            sub_op_code: -1,
                            stage_group_guid: self.stage_group_guid,
                        },
                        payload: "OnGameWonMsg".to_string(),
                    },
                })],
            )]
        } else {
            vec![Broadcast::Single(
                player,
                vec![GamePacket::serialize(&TunneledPacket {
                    unknown1: true,
                    inner: FlashPayload {
                        header: MinigameHeader {
                            stage_guid: self.stage_guid,
                            sub_op_code: -1,
                            stage_group_guid: self.stage_group_guid,
                        },
                        payload: "OnGameLostMsg".to_string(),
                    },
                })],
            )]
        }
    }

    fn broadcast_powerup_quantity(&self, player_index: u8) -> Vec<Broadcast> {
        vec![Broadcast::Multi(
            self.list_recipients(),
            vec![GamePacket::serialize(&TunneledPacket {
                unknown1: true,
                inner: FlashPayload {
                    header: MinigameHeader {
                        stage_guid: self.stage_guid,
                        sub_op_code: -1,
                        stage_group_guid: self.stage_group_guid,
                    },
                    payload: format!(
                        "OnPowerUpRemainingMsg\t{player_index}\t{},{}",
                        self.powerups[player_index as usize][ForceConnectionPowerup::Swap as usize],
                        self.powerups[player_index as usize]
                            [ForceConnectionPowerup::Delete as usize]
                    ),
                },
            })],
        )]
    }
}

#[cfg(test)]
mod tests {
    use super::*;
    use crate::game_server::handlers::force_connection::ForceConnectionPiece::Empty;
    use crate::game_server::handlers::force_connection::ForceConnectionPiece::Player1;
    use crate::game_server::handlers::force_connection::ForceConnectionPiece::Player2;
    use crate::game_server::handlers::force_connection::ForceConnectionPiece::Wall;

    const EMPTY_BOARD: [[ForceConnectionPiece; 10]; 10] = [
        [
            Wall, Wall, Wall, Empty, Empty, Empty, Empty, Wall, Wall, Wall,
        ],
        [
            Wall, Wall, Empty, Empty, Empty, Empty, Empty, Empty, Wall, Wall,
        ],
        [
            Wall, Empty, Empty, Empty, Empty, Empty, Empty, Empty, Empty, Wall,
        ],
        [
            Empty, Empty, Empty, Empty, Empty, Empty, Empty, Empty, Empty, Empty,
        ],
        [
            Empty, Empty, Empty, Empty, Empty, Empty, Empty, Empty, Empty, Empty,
        ],
        [
            Empty, Empty, Empty, Empty, Empty, Empty, Empty, Empty, Empty, Empty,
        ],
        [
            Empty, Empty, Empty, Empty, Empty, Empty, Empty, Empty, Empty, Empty,
        ],
        [
            Wall, Empty, Empty, Empty, Empty, Empty, Empty, Empty, Empty, Wall,
        ],
        [
            Wall, Wall, Empty, Empty, Empty, Empty, Empty, Empty, Wall, Wall,
        ],
        [
            Wall, Wall, Wall, Empty, Empty, Empty, Empty, Wall, Wall, Wall,
        ],
    ];

    #[test]
    fn test_drop_col_out_of_bounds() {
        let mut board = ForceConnectionBoard::new();
        assert!(board.drop_piece(10, Player1).is_err());
    }

    #[test]
    fn test_wall_match() {
        let mut board = ForceConnectionBoard::new();
        board.drop_piece(3, Wall).unwrap();
        board.drop_piece(3, Wall).unwrap();
        board.drop_piece(3, Wall).unwrap();
        board.drop_piece(3, Wall).unwrap();

        let (player1_matches, player2_matches, empty_slots) = board.process_matches();
        assert!(player1_matches.is_empty());
        assert!(player2_matches.is_empty());
        assert!(empty_slots.is_empty());

        let mut expected_board = EMPTY_BOARD;
        expected_board[3][0] = Wall;
        expected_board[3][1] = Wall;
        expected_board[3][2] = Wall;
        expected_board[3][3] = Wall;
        assert_eq!(expected_board, board.board);
        assert_eq!([3, 2, 1, 4, 0, 0, 0, 1, 2, 3], board.next_open_row);
        assert_eq!([None; BOARD_SIZE as usize], board.modified_cols);

        let (player1_matches, player2_matches, empty_slots) = board.process_matches();
        assert!(player1_matches.is_empty());
        assert!(player2_matches.is_empty());
        assert!(empty_slots.is_empty());

        assert_eq!(expected_board, board.board);
        assert_eq!([3, 2, 1, 4, 0, 0, 0, 1, 2, 3], board.next_open_row);
        assert_eq!([None; BOARD_SIZE as usize], board.modified_cols);
    }

    #[test]
    fn test_length_three_no_match() {
        let mut board = ForceConnectionBoard::new();
        board.drop_piece(3, Player1).unwrap();
        board.drop_piece(4, Player2).unwrap();
        board.drop_piece(4, Player1).unwrap();
        board.drop_piece(6, Player2).unwrap();
        board.drop_piece(6, Player2).unwrap();
        board.drop_piece(6, Player2).unwrap();
        board.drop_piece(6, Player1).unwrap();

        let (player1_matches, player2_matches, empty_slots) = board.process_matches();
        assert!(player1_matches.is_empty());
        assert!(player2_matches.is_empty());
        assert!(empty_slots.is_empty());

        let mut expected_board = EMPTY_BOARD;
        expected_board[3][0] = Player1;
        expected_board[4][0] = Player2;
        expected_board[4][1] = Player1;
        expected_board[6][0] = Player2;
        expected_board[6][1] = Player2;
        expected_board[6][2] = Player2;
        expected_board[6][3] = Player1;
        assert_eq!(expected_board, board.board);
        assert_eq!([3, 2, 1, 1, 2, 0, 4, 1, 2, 3], board.next_open_row);
        assert_eq!([None; BOARD_SIZE as usize], board.modified_cols);

        let (player1_matches, player2_matches, empty_slots) = board.process_matches();
        assert!(player1_matches.is_empty());
        assert!(player2_matches.is_empty());
        assert!(empty_slots.is_empty());

        assert_eq!(expected_board, board.board);
        assert_eq!([3, 2, 1, 1, 2, 0, 4, 1, 2, 3], board.next_open_row);
        assert_eq!([None; BOARD_SIZE as usize], board.modified_cols);
    }

    #[test]
    fn test_horizontal_match() {
        let mut board = ForceConnectionBoard::new();
        board.drop_piece(3, Player1).unwrap();
        board.drop_piece(5, Player1).unwrap();
        board.drop_piece(6, Player1).unwrap();

        let (player1_matches, player2_matches, empty_slots) = board.process_matches();
        assert!(player1_matches.is_empty());
        assert!(player2_matches.is_empty());
        assert!(empty_slots.is_empty());

        let mut expected_board = EMPTY_BOARD;
        expected_board[3][0] = Player1;
        expected_board[5][0] = Player1;
        expected_board[6][0] = Player1;
        assert_eq!(expected_board, board.board);
        assert_eq!([3, 2, 1, 1, 0, 1, 1, 1, 2, 3], board.next_open_row);
        assert_eq!([None; BOARD_SIZE as usize], board.modified_cols);

        board.drop_piece(4, Player1).unwrap();

        let (player1_matches, player2_matches, empty_slots) = board.process_matches();
        assert_eq!(vec![4], player1_matches);
        assert!(player2_matches.is_empty());
        assert_eq!(vec![(0, 4), (0, 5), (0, 6), (0, 3)], empty_slots);

        assert_eq!(EMPTY_BOARD, board.board);
        assert_eq!([3, 2, 1, 0, 0, 0, 0, 1, 2, 3], board.next_open_row);
        assert_eq!(
            [
                None,
                None,
                None,
                Some(0),
                Some(0),
                Some(0),
                Some(0),
                None,
                None,
                None
            ],
            board.modified_cols
        );
    }

    #[test]
    fn test_vertical_match() {
        let mut board = ForceConnectionBoard::new();
        board.drop_piece(3, Player1).unwrap();
        board.drop_piece(3, Player1).unwrap();
        board.drop_piece(3, Player1).unwrap();

        let (player1_matches, player2_matches, empty_slots) = board.process_matches();
        assert!(player1_matches.is_empty());
        assert!(player2_matches.is_empty());
        assert!(empty_slots.is_empty());

        let mut expected_board = EMPTY_BOARD;
        expected_board[3][0] = Player1;
        expected_board[3][1] = Player1;
        expected_board[3][2] = Player1;
        assert_eq!(expected_board, board.board);
        assert_eq!([3, 2, 1, 3, 0, 0, 0, 1, 2, 3], board.next_open_row);
        assert_eq!([None; BOARD_SIZE as usize], board.modified_cols);

        board.drop_piece(3, Player1).unwrap();

        let (player1_matches, player2_matches, empty_slots) = board.process_matches();
        assert_eq!(vec![4], player1_matches);
        assert!(player2_matches.is_empty());
        assert_eq!(vec![(3, 3), (2, 3), (1, 3), (0, 3)], empty_slots);

        assert_eq!(EMPTY_BOARD, board.board);
        assert_eq!([3, 2, 1, 0, 0, 0, 0, 1, 2, 3], board.next_open_row);
        assert_eq!(
            [
                None,
                None,
                None,
                Some(3),
                None,
                None,
                None,
                None,
                None,
                None
            ],
            board.modified_cols
        );
    }

    #[test]
    fn test_diagonal_match() {
        let mut board = ForceConnectionBoard::new();
        board.drop_piece(6, Player1).unwrap();
        board.drop_piece(8, Player1).unwrap();
        board.drop_piece(9, Player1).unwrap();

        let (player1_matches, player2_matches, empty_slots) = board.process_matches();
        assert!(player1_matches.is_empty());
        assert!(player2_matches.is_empty());
        assert!(empty_slots.is_empty());

        let mut expected_board = EMPTY_BOARD;
        expected_board[6][0] = Player1;
        expected_board[8][2] = Player1;
        expected_board[9][3] = Player1;
        assert_eq!(expected_board, board.board);
        assert_eq!([3, 2, 1, 0, 0, 0, 1, 1, 3, 4], board.next_open_row);
        assert_eq!([None; BOARD_SIZE as usize], board.modified_cols);

        board.drop_piece(7, Player1).unwrap();

        let (player1_matches, player2_matches, empty_slots) = board.process_matches();
        assert_eq!(vec![4], player1_matches);
        assert!(player2_matches.is_empty());
        assert_eq!(vec![(1, 7), (2, 8), (3, 9), (0, 6)], empty_slots);

        assert_eq!(EMPTY_BOARD, board.board);
        assert_eq!([3, 2, 1, 0, 0, 0, 0, 1, 2, 3], board.next_open_row);
        assert_eq!(
            [
                None,
                None,
                None,
                None,
                None,
                None,
                Some(0),
                Some(1),
                Some(2),
                Some(3)
            ],
            board.modified_cols
        );
    }

    #[test]
    fn test_mirror_diagonal_match() {
        let mut board = ForceConnectionBoard::new();
        board.drop_piece(0, Player1).unwrap();
        board.drop_piece(2, Player1).unwrap();
        board.drop_piece(3, Player1).unwrap();

        let (player1_matches, player2_matches, empty_slots) = board.process_matches();
        assert!(player1_matches.is_empty());
        assert!(player2_matches.is_empty());
        assert!(empty_slots.is_empty());

        let mut expected_board = EMPTY_BOARD;
        expected_board[0][3] = Player1;
        expected_board[2][1] = Player1;
        expected_board[3][0] = Player1;
        assert_eq!(expected_board, board.board);
        assert_eq!([4, 2, 2, 1, 0, 0, 0, 1, 2, 3], board.next_open_row);
        assert_eq!([None; BOARD_SIZE as usize], board.modified_cols);

        board.drop_piece(1, Player1).unwrap();

        let (player1_matches, player2_matches, empty_slots) = board.process_matches();
        assert_eq!(vec![4], player1_matches);
        assert!(player2_matches.is_empty());
        assert_eq!(vec![(2, 1), (3, 0), (1, 2), (0, 3)], empty_slots);

        assert_eq!(EMPTY_BOARD, board.board);
        assert_eq!([3, 2, 1, 0, 0, 0, 0, 1, 2, 3], board.next_open_row);
        assert_eq!(
            [
                Some(3),
                Some(2),
                Some(1),
                Some(0),
                None,
                None,
                None,
                None,
                None,
                None
            ],
            board.modified_cols
        );
    }

    #[test]
    fn test_two_matches_at_once_same_player() {
        let mut board = ForceConnectionBoard::new();
        board.drop_piece(3, Player1).unwrap();
        board.drop_piece(3, Player1).unwrap();
        board.drop_piece(3, Player1).unwrap();
        board.drop_piece(3, Player1).unwrap();
        board.drop_piece(4, Player1).unwrap();
        board.drop_piece(5, Player1).unwrap();
        board.drop_piece(6, Player1).unwrap();

        let (player1_matches, player2_matches, empty_slots) = board.process_matches();
        assert_eq!(vec![4], player1_matches);
        assert!(player2_matches.is_empty());
        assert_eq!(vec![(3, 3), (2, 3), (1, 3), (0, 3)], empty_slots);

        let mut expected_board = EMPTY_BOARD;
        expected_board[4][0] = Player1;
        expected_board[5][0] = Player1;
        expected_board[6][0] = Player1;
        assert_eq!(expected_board, board.board);
        assert_eq!([3, 2, 1, 0, 1, 1, 1, 1, 2, 3], board.next_open_row);
        assert_eq!(
            [
                None,
                None,
                None,
                Some(3),
                None,
                None,
                None,
                None,
                None,
                None
            ],
            board.modified_cols
        );

        let (player1_matches, player2_matches, empty_slots) = board.process_matches();
        assert!(player1_matches.is_empty());
        assert!(player2_matches.is_empty());
        assert!(empty_slots.is_empty());

        assert_eq!(expected_board, board.board);
        assert_eq!([3, 2, 1, 0, 1, 1, 1, 1, 2, 3], board.next_open_row);
        assert_eq!([None; BOARD_SIZE as usize], board.modified_cols);
    }

    #[test]
    fn test_two_matches_at_once_diff_players() {
        let mut board = ForceConnectionBoard::new();
        board.drop_piece(3, Player1).unwrap();
        board.drop_piece(4, Player1).unwrap();
        board.drop_piece(5, Player1).unwrap();
        board.drop_piece(6, Player1).unwrap();

        board.drop_piece(3, Player2).unwrap();
        board.drop_piece(4, Player2).unwrap();
        board.drop_piece(5, Player2).unwrap();
        board.drop_piece(6, Player2).unwrap();

        let (player1_matches, player2_matches, empty_slots) = board.process_matches();
        assert_eq!(vec![4], player1_matches);
        assert_eq!(vec![4], player2_matches);
        assert_eq!(
            vec![
                (1, 3),
                (1, 4),
                (1, 5),
                (1, 6),
                (0, 3),
                (0, 4),
                (0, 5),
                (0, 6)
            ],
            empty_slots
        );

        assert_eq!(EMPTY_BOARD, board.board);
        assert_eq!([3, 2, 1, 0, 0, 0, 0, 1, 2, 3], board.next_open_row);
        assert_eq!(
            [
                None,
                None,
                None,
                Some(1),
                Some(1),
                Some(1),
                Some(1),
                None,
                None,
                None
            ],
            board.modified_cols
        );

        let (player1_matches, player2_matches, empty_slots) = board.process_matches();
        assert!(player1_matches.is_empty());
        assert!(player2_matches.is_empty());
        assert!(empty_slots.is_empty());

        assert_eq!(EMPTY_BOARD, board.board);
        assert_eq!([3, 2, 1, 0, 0, 0, 0, 1, 2, 3], board.next_open_row);
        assert_eq!([None; BOARD_SIZE as usize], board.modified_cols);
    }

    #[test]
    fn test_drop_then_match() {
        let mut board = ForceConnectionBoard::new();
        board.drop_piece(0, Player1).unwrap();
        board.drop_piece(2, Player1).unwrap();
        board.drop_piece(3, Player1).unwrap();

        board.drop_piece(3, Player2).unwrap();
        board.drop_piece(4, Player2).unwrap();
        board.drop_piece(5, Player2).unwrap();
        board.drop_piece(6, Player2).unwrap();

        let (player1_matches, player2_matches, empty_slots) = board.process_matches();
        assert!(player1_matches.is_empty());
        assert!(player2_matches.is_empty());
        assert!(empty_slots.is_empty());

        let mut expected_board = EMPTY_BOARD;
        expected_board[0][3] = Player1;
        expected_board[2][1] = Player1;
        expected_board[3][0] = Player1;
        expected_board[3][1] = Player2;
        expected_board[4][0] = Player2;
        expected_board[5][0] = Player2;
        expected_board[6][0] = Player2;
        assert_eq!(expected_board, board.board);
        assert_eq!([4, 2, 2, 2, 1, 1, 1, 1, 2, 3], board.next_open_row);
        assert_eq!([None; BOARD_SIZE as usize], board.modified_cols);

        board.drop_piece(1, Player1).unwrap();

        let (player1_matches, player2_matches, empty_slots) = board.process_matches();
        assert_eq!(vec![4], player1_matches);
        assert!(player2_matches.is_empty());
        assert_eq!(vec![(2, 1), (3, 0), (1, 2), (0, 3)], empty_slots);

        let mut expected_board = EMPTY_BOARD;
        expected_board[3][0] = Player2;
        expected_board[4][0] = Player2;
        expected_board[5][0] = Player2;
        expected_board[6][0] = Player2;
        assert_eq!(expected_board, board.board);
        assert_eq!([3, 2, 1, 1, 1, 1, 1, 1, 2, 3], board.next_open_row);
        assert_eq!(
            [
                Some(3),
                Some(2),
                Some(1),
                Some(1),
                None,
                None,
                None,
                None,
                None,
                None
            ],
            board.modified_cols
        );

        let (player1_matches, player2_matches, empty_slots) = board.process_matches();
        assert!(player1_matches.is_empty());
        assert_eq!(vec![4], player2_matches);
        assert_eq!(vec![(0, 3), (0, 4), (0, 5), (0, 6)], empty_slots);

        assert_eq!(EMPTY_BOARD, board.board);
        assert_eq!([3, 2, 1, 0, 0, 0, 0, 1, 2, 3], board.next_open_row);
        assert_eq!(
            [
                None,
                None,
                None,
                Some(0),
                Some(0),
                Some(0),
                Some(0),
                None,
                None,
                None
            ],
            board.modified_cols
        );
    }

    #[test]
    fn test_vertical_match_drop_on_wall() {
        let mut board = ForceConnectionBoard::new();
        board.drop_piece(2, Player1).unwrap();
        board.drop_piece(2, Player1).unwrap();
        board.drop_piece(2, Player1).unwrap();
        board.drop_piece(2, Player1).unwrap();

        board.drop_piece(2, Player2).unwrap();

        let (player1_matches, player2_matches, empty_slots) = board.process_matches();
        assert_eq!(vec![4], player1_matches);
        assert!(player2_matches.is_empty());
        assert_eq!(vec![(4, 2), (3, 2), (2, 2), (1, 2)], empty_slots);

        let mut expected_board = EMPTY_BOARD;
        expected_board[2][1] = Player2;
        assert_eq!(expected_board, board.board);
        assert_eq!([3, 2, 2, 0, 0, 0, 0, 1, 2, 3], board.next_open_row);
        assert_eq!(
            [
                None,
                None,
                Some(5),
                None,
                None,
                None,
                None,
                None,
                None,
                None
            ],
            board.modified_cols
        );

        let (player1_matches, player2_matches, empty_slots) = board.process_matches();
        assert!(player1_matches.is_empty());
        assert!(player2_matches.is_empty());
        assert!(empty_slots.is_empty());

        assert_eq!(expected_board, board.board);
        assert_eq!([3, 2, 2, 0, 0, 0, 0, 1, 2, 3], board.next_open_row);
        assert_eq!([None; BOARD_SIZE as usize], board.modified_cols);
    }

    #[test]
    fn test_vertical_match_filled_col_without_walls() {
        let mut board = ForceConnectionBoard::new();
        board.drop_piece(3, Player1).unwrap();
        board.drop_piece(3, Player1).unwrap();
        board.drop_piece(3, Player1).unwrap();
        board.drop_piece(3, Player1).unwrap();
        board.drop_piece(3, Player1).unwrap();
        board.drop_piece(3, Player1).unwrap();
        board.drop_piece(3, Player1).unwrap();
        board.drop_piece(3, Player1).unwrap();
        board.drop_piece(3, Player1).unwrap();
        board.drop_piece(3, Player1).unwrap();

        assert!(board.drop_piece(3, Player1).is_err());

        let (player1_matches, player2_matches, empty_slots) = board.process_matches();
        assert_eq!(vec![10], player1_matches);
        assert!(player2_matches.is_empty());
        assert_eq!(
            vec![
                (9, 3),
                (8, 3),
                (7, 3),
                (6, 3),
                (5, 3),
                (4, 3),
                (3, 3),
                (2, 3),
                (1, 3),
                (0, 3)
            ],
            empty_slots
        );

        assert_eq!(EMPTY_BOARD, board.board);
        assert_eq!([3, 2, 1, 0, 0, 0, 0, 1, 2, 3], board.next_open_row);
        assert_eq!(
            [
                None,
                None,
                None,
                Some(9),
                None,
                None,
                None,
                None,
                None,
                None
            ],
            board.modified_cols
        );

        let (player1_matches, player2_matches, empty_slots) = board.process_matches();
        assert!(player1_matches.is_empty());
        assert!(player2_matches.is_empty());
        assert!(empty_slots.is_empty());

        assert_eq!(EMPTY_BOARD, board.board);
        assert_eq!([3, 2, 1, 0, 0, 0, 0, 1, 2, 3], board.next_open_row);
        assert_eq!([None; BOARD_SIZE as usize], board.modified_cols);
    }

    #[test]
    fn test_vertical_match_filled_col_between_left_wall() {
        let mut board = ForceConnectionBoard::new();
        board.drop_piece(0, Player1).unwrap();
        board.drop_piece(0, Player1).unwrap();
        board.drop_piece(0, Player1).unwrap();
        board.drop_piece(0, Player1).unwrap();

        assert!(board.drop_piece(0, Player1).is_err());

        let (player1_matches, player2_matches, empty_slots) = board.process_matches();
        assert_eq!(vec![4], player1_matches);
        assert!(player2_matches.is_empty());
        assert_eq!(vec![(6, 0), (5, 0), (4, 0), (3, 0)], empty_slots);

        assert_eq!(EMPTY_BOARD, board.board);
        assert_eq!([3, 2, 1, 0, 0, 0, 0, 1, 2, 3], board.next_open_row);
        assert_eq!(
            [
                Some(6),
                None,
                None,
                None,
                None,
                None,
                None,
                None,
                None,
                None
            ],
            board.modified_cols
        );

        let (player1_matches, player2_matches, empty_slots) = board.process_matches();
        assert!(player1_matches.is_empty());
        assert!(player2_matches.is_empty());
        assert!(empty_slots.is_empty());

        assert_eq!(EMPTY_BOARD, board.board);
        assert_eq!([3, 2, 1, 0, 0, 0, 0, 1, 2, 3], board.next_open_row);
        assert_eq!([None; BOARD_SIZE as usize], board.modified_cols);
    }

    #[test]
    fn test_vertical_match_filled_col_between_right_wall() {
        let mut board = ForceConnectionBoard::new();
        board.drop_piece(9, Player1).unwrap();
        board.drop_piece(9, Player1).unwrap();
        board.drop_piece(9, Player1).unwrap();
        board.drop_piece(9, Player1).unwrap();

        assert!(board.drop_piece(9, Player1).is_err());

        let (player1_matches, player2_matches, empty_slots) = board.process_matches();
        assert_eq!(vec![4], player1_matches);
        assert!(player2_matches.is_empty());
        assert_eq!(vec![(6, 9), (5, 9), (4, 9), (3, 9)], empty_slots);

        assert_eq!(EMPTY_BOARD, board.board);
        assert_eq!([3, 2, 1, 0, 0, 0, 0, 1, 2, 3], board.next_open_row);
        assert_eq!(
            [
                None,
                None,
                None,
                None,
                None,
                None,
                None,
                None,
                None,
                Some(6)
            ],
            board.modified_cols
        );

        let (player1_matches, player2_matches, empty_slots) = board.process_matches();
        assert!(player1_matches.is_empty());
        assert!(player2_matches.is_empty());
        assert!(empty_slots.is_empty());

        assert_eq!(EMPTY_BOARD, board.board);
        assert_eq!([3, 2, 1, 0, 0, 0, 0, 1, 2, 3], board.next_open_row);
        assert_eq!([None; BOARD_SIZE as usize], board.modified_cols);
    }

    #[test]
    fn test_horizontal_match_filled_row_top() {
        let mut board = ForceConnectionBoard::new();
        let mut expected_board = EMPTY_BOARD;
        for i in 0..5 {
            for j in 0..2 {
                for col in 3..7 {
                    let remainder = if i % 2 == 0 { 0 } else { 1 };
                    let is_top_row = i == 4 && j == 1;
                    let piece = if col % 2 == remainder || is_top_row {
                        Player1
                    } else {
                        Player2
                    };
                    board.drop_piece(col, piece).unwrap();
                    if !is_top_row {
                        expected_board[col as usize][i * 2 + j] = piece;
                    }
                }
            }
        }

        let (player1_matches, player2_matches, empty_slots) = board.process_matches();
        assert_eq!(vec![4], player1_matches);
        assert!(player2_matches.is_empty());
        assert_eq!(vec![(9, 3), (9, 4), (9, 5), (9, 6)], empty_slots);

        assert_eq!(expected_board, board.board);
        assert_eq!([3, 2, 1, 9, 9, 9, 9, 1, 2, 3], board.next_open_row);
        assert_eq!(
            [
                None,
                None,
                None,
                Some(9),
                Some(9),
                Some(9),
                Some(9),
                None,
                None,
                None
            ],
            board.modified_cols
        );

        let (player1_matches, player2_matches, empty_slots) = board.process_matches();
        assert!(player1_matches.is_empty());
        assert!(player2_matches.is_empty());
        assert!(empty_slots.is_empty());

        assert_eq!(expected_board, board.board);
        assert_eq!([3, 2, 1, 9, 9, 9, 9, 1, 2, 3], board.next_open_row);
        assert_eq!([None; BOARD_SIZE as usize], board.modified_cols);
    }

    #[test]
    fn test_delete_mismatch() {
        let mut board = ForceConnectionBoard::new();
        board.drop_piece(4, Player1).unwrap();
        assert!(board.delete_piece_if_matches(0, 4, Player2).is_err());
    }

    #[test]
    fn test_delete_out_of_bounds_row() {
        let mut board = ForceConnectionBoard::new();
        assert!(board.delete_piece_if_matches(10, 0, Player1).is_err());
    }

    #[test]
    fn test_delete_out_of_bounds_col() {
        let mut board = ForceConnectionBoard::new();
        assert!(board.delete_piece_if_matches(0, 10, Player1).is_err());
    }

    #[test]
    fn test_delete_and_match() {
        let mut board = ForceConnectionBoard::new();
        board.drop_piece(4, Player1).unwrap();
        board.drop_piece(4, Player1).unwrap();
        board.drop_piece(4, Player1).unwrap();
        board.drop_piece(4, Player2).unwrap();
        board.drop_piece(4, Player1).unwrap();

        let (player1_matches, player2_matches, empty_slots) = board.process_matches();
        assert!(player1_matches.is_empty());
        assert!(player2_matches.is_empty());
        assert!(empty_slots.is_empty());

        let mut expected_board = EMPTY_BOARD;
        expected_board[4][0] = Player1;
        expected_board[4][1] = Player1;
        expected_board[4][2] = Player1;
        expected_board[4][3] = Player2;
        expected_board[4][4] = Player1;
        assert_eq!(expected_board, board.board);
        assert_eq!([3, 2, 1, 0, 5, 0, 0, 1, 2, 3], board.next_open_row);
        assert_eq!([None; BOARD_SIZE as usize], board.modified_cols);

        board.delete_piece_if_matches(3, 4, Player2).unwrap();
        let (player1_matches, player2_matches, empty_slots) = board.process_matches();
        assert_eq!(vec![4], player1_matches);
        assert!(player2_matches.is_empty());
        assert_eq!(vec![(3, 4), (2, 4), (1, 4), (0, 4)], empty_slots);

        assert_eq!(EMPTY_BOARD, board.board);
        assert_eq!([3, 2, 1, 0, 0, 0, 0, 1, 2, 3], board.next_open_row);
        assert_eq!(
            [
                None,
                None,
                None,
                None,
                Some(3),
                None,
                None,
                None,
                None,
                None
            ],
            board.modified_cols
        );
    }

    #[test]
    fn test_swap_out_of_bounds_row1() {
        let mut board = ForceConnectionBoard::new();
        board.drop_piece(3, Player1).unwrap();
        board.drop_piece(4, Player2).unwrap();
        assert!(board.swap_pieces(10, 3, 0, 4).is_err());
    }

    #[test]
    fn test_swap_out_of_bounds_col1() {
        let mut board = ForceConnectionBoard::new();
        board.drop_piece(3, Player1).unwrap();
        board.drop_piece(4, Player2).unwrap();
        assert!(board.swap_pieces(0, 10, 0, 4).is_err());
    }

    #[test]
    fn test_swap_out_of_bounds_row2() {
        let mut board = ForceConnectionBoard::new();
        board.drop_piece(3, Player1).unwrap();
        board.drop_piece(4, Player2).unwrap();
        assert!(board.swap_pieces(0, 3, 10, 4).is_err());
    }

    #[test]
    fn test_swap_out_of_bounds_col2() {
        let mut board = ForceConnectionBoard::new();
        board.drop_piece(3, Player1).unwrap();
        board.drop_piece(4, Player2).unwrap();
        assert!(board.swap_pieces(0, 3, 0, 10).is_err());
    }

    #[test]
    fn test_swap_same_piece() {
        let mut board = ForceConnectionBoard::new();
        board.drop_piece(3, Player1).unwrap();
        board.drop_piece(4, Player1).unwrap();
        assert!(board.swap_pieces(0, 3, 0, 4).is_err());
    }

    #[test]
    fn test_swap_empty() {
        let mut board = ForceConnectionBoard::new();
        board.drop_piece(3, Player1).unwrap();
        assert!(board.swap_pieces(0, 3, 0, 4).is_err());
    }

    #[test]
    fn test_swap_wall() {
        let mut board = ForceConnectionBoard::new();
        board.drop_piece(3, Player1).unwrap();
        assert!(board.swap_pieces(0, 3, 0, 2).is_err());
    }

    #[test]
    fn test_swap_rowss_too_far() {
        let mut board = ForceConnectionBoard::new();
        board.drop_piece(3, Player1).unwrap();
        board.drop_piece(3, Player1).unwrap();
        board.drop_piece(3, Player2).unwrap();
        assert!(board.swap_pieces(0, 3, 2, 3).is_err());
    }

    #[test]
    fn test_swap_cols_too_far() {
        let mut board = ForceConnectionBoard::new();
        board.drop_piece(3, Player1).unwrap();
        board.drop_piece(5, Player2).unwrap();
        assert!(board.swap_pieces(0, 3, 0, 5).is_err());
    }

    #[test]
    fn test_swap_and_match_diff_rows() {
        let mut board = ForceConnectionBoard::new();
        board.drop_piece(3, Player1).unwrap();
        board.drop_piece(4, Player1).unwrap();
        board.drop_piece(5, Player1).unwrap();
        board.drop_piece(6, Player2).unwrap();
        board.drop_piece(3, Player2).unwrap();
        board.drop_piece(4, Player2).unwrap();
        board.drop_piece(5, Player1).unwrap();
        board.drop_piece(6, Player2).unwrap();

        let (player1_matches, player2_matches, empty_slots) = board.process_matches();
        assert!(player1_matches.is_empty());
        assert!(player2_matches.is_empty());
        assert!(empty_slots.is_empty());

        let mut expected_board = EMPTY_BOARD;
        expected_board[3][0] = Player1;
        expected_board[4][0] = Player1;
        expected_board[5][0] = Player1;
        expected_board[6][0] = Player2;
        expected_board[3][1] = Player2;
        expected_board[4][1] = Player2;
        expected_board[5][1] = Player1;
        expected_board[6][1] = Player2;
        assert_eq!(expected_board, board.board);
        assert_eq!([3, 2, 1, 2, 2, 2, 2, 1, 2, 3], board.next_open_row);
        assert_eq!([None; BOARD_SIZE as usize], board.modified_cols);

        board.swap_pieces(0, 6, 1, 5).unwrap();
        let (player1_matches, player2_matches, empty_slots) = board.process_matches();
        assert_eq!(vec![4], player1_matches);
        assert_eq!(vec![4], player2_matches);
        assert_eq!(
            vec![
                (1, 5),
                (1, 6),
                (1, 4),
                (1, 3),
                (0, 5),
                (0, 6),
                (0, 4),
                (0, 3)
            ],
            empty_slots
        );

        assert_eq!(EMPTY_BOARD, board.board);
        assert_eq!([3, 2, 1, 0, 0, 0, 0, 1, 2, 3], board.next_open_row);
        assert_eq!(
            [
                None,
                None,
                None,
                Some(1),
                Some(1),
                Some(1),
                Some(1),
                None,
                None,
                None
            ],
            board.modified_cols
        );
    }

    #[test]
    fn test_swap_and_match_diff_columns() {
        let mut board = ForceConnectionBoard::new();
        board.drop_piece(3, Player1).unwrap();
        board.drop_piece(3, Player1).unwrap();
        board.drop_piece(3, Player1).unwrap();
        board.drop_piece(3, Player2).unwrap();
        board.drop_piece(4, Player2).unwrap();
        board.drop_piece(4, Player2).unwrap();
        board.drop_piece(4, Player1).unwrap();
        board.drop_piece(4, Player2).unwrap();

        let (player1_matches, player2_matches, empty_slots) = board.process_matches();
        assert!(player1_matches.is_empty());
        assert!(player2_matches.is_empty());
        assert!(empty_slots.is_empty());

        let mut expected_board = EMPTY_BOARD;
        expected_board[3][0] = Player1;
        expected_board[3][1] = Player1;
        expected_board[3][2] = Player1;
        expected_board[3][3] = Player2;
        expected_board[4][0] = Player2;
        expected_board[4][1] = Player2;
        expected_board[4][2] = Player1;
        expected_board[4][3] = Player2;
        assert_eq!(expected_board, board.board);
        assert_eq!([3, 2, 1, 4, 4, 0, 0, 1, 2, 3], board.next_open_row);
        assert_eq!([None; BOARD_SIZE as usize], board.modified_cols);

        board.swap_pieces(3, 3, 2, 4).unwrap();
        let (player1_matches, player2_matches, empty_slots) = board.process_matches();
        assert_eq!(vec![4], player1_matches);
        assert_eq!(vec![4], player2_matches);
        assert_eq!(
            vec![
                (3, 3),
                (2, 3),
                (1, 3),
                (0, 3),
                (2, 4),
                (3, 4),
                (1, 4),
                (0, 4)
            ],
            empty_slots
        );

        assert_eq!(EMPTY_BOARD, board.board);
        assert_eq!([3, 2, 1, 0, 0, 0, 0, 1, 2, 3], board.next_open_row);
        assert_eq!(
            [
                None,
                None,
                None,
                Some(3),
                Some(3),
                None,
                None,
                None,
                None,
                None
            ],
            board.modified_cols
        );
    }
}<|MERGE_RESOLUTION|>--- conflicted
+++ resolved
@@ -995,13 +995,8 @@
             return Err(ProcessPacketError::new(ProcessPacketErrorType::ConstraintViolated, format!("Player {sender} (index {player_index}) tried to make a move in Force Connection, but it isn't their turn ({self:?})")));
         }
 
-<<<<<<< HEAD
         if self.timer.time_until_next_event(turn_time).is_zero() {
-            return Err(ProcessPacketError::new(ProcessPacketErrorType::ConstraintViolated, format!("Player {} (index {}) tried to make a move in Force Connection, but their turn expired ({:?})", sender, player_index, self)));
-=======
-        if self.time_until_next_event(turn_time).is_zero() {
             return Err(ProcessPacketError::new(ProcessPacketErrorType::ConstraintViolated, format!("Player {sender} (index {player_index}) tried to make a move in Force Connection, but their turn expired ({self:?})")));
->>>>>>> df2c8678
         }
 
         if self.state != ForceConnectionGameState::WaitingForMove {
@@ -1064,15 +1059,11 @@
                         sub_op_code: -1,
                         stage_group_guid: self.stage_group_guid,
                     },
-<<<<<<< HEAD
                     payload: format!(
                         "OnStartPlayerTurnMsg\t{}\t{}",
                         self.turn,
                         TURN_TIME.as_secs()
                     ),
-=======
-                    payload: format!("OnStartPlayerTurnMsg\t{}\t{TURN_TIME_SECONDS}", self.turn),
->>>>>>> df2c8678
                 },
             })],
         ));
