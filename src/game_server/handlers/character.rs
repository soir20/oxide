use std::{
    collections::{BTreeMap, BTreeSet, HashMap},
    time::{Duration, Instant},
};

use chrono::{DateTime, FixedOffset, Utc};
use enum_iterator::Sequence;
use rand::{seq::SliceRandom, thread_rng};
use rand_distr::{Distribution, WeightedAliasIndex};
use serde::Deserialize;

use crate::{
    game_server::{
        packets::{
            chat::{ActionBarTextColor, SendStringId},
            client_update::UpdateCredits,
            command::PlaySoundIdOnTarget,
            item::{Attachment, BaseAttachmentGroup, EquipmentSlot, ItemDefinition, WieldType},
            minigame::ScoreEntry,
            player_data::EquippedItem,
            player_update::{
                AddNotifications, AddNpc, AddPc, Customization, CustomizationSlot, Hostility, Icon,
                MoveOnRail, NameplateImage, NotificationData, NpcRelevance, PhysicsState,
                PlayCompositeEffect, QueueAnimation, RemoveGracefully, RemoveStandard,
                RemoveTemporaryModel, SetAnimation, SingleNotification, SingleNpcRelevance,
                UpdateSpeed, UpdateTemporaryModel,
            },
            tunnel::TunneledPacket,
            ui::ExecuteScriptWithStringParams,
            update_position::UpdatePlayerPosition,
            GamePacket, GuidTarget, Name, Pos, Rgba, Target,
        },
        Broadcast, GameServer, ProcessPacketError, TickableNpcSynchronization,
    },
    info,
};

use super::{
    distance3_pos,
    guid::{Guid, IndexedGuid},
    housing::fixture_packets,
    inventory::wield_type_from_slot,
    lock_enforcer::CharacterReadGuard,
    minigame::{MinigameTypeData, PlayerMinigameStats},
    mount::{spawn_mount_npc, MountConfig},
    unique_guid::{mount_guid, npc_guid, player_guid},
    zone::{teleport_anywhere, DestinationZoneInstance},
    WriteLockingBroadcastSupplier,
};

pub fn coerce_to_broadcast_supplier(
    f: impl FnOnce(&GameServer) -> Result<Vec<Broadcast>, ProcessPacketError> + 'static,
) -> WriteLockingBroadcastSupplier {
    Ok(Box::new(f))
}

pub const CHAT_BUBBLE_VISIBLE_RADIUS: f32 = 32.0;

const fn default_movement_animation_id() -> i32 {
    -1
}

const fn default_fade_millis() -> u32 {
    1000
}

const fn default_interact_radius() -> f32 {
    2.3
}

const fn default_move_to_interact_radius() -> f32 {
    2.2
}

const fn default_removal_delay_millis() -> u32 {
    5000
}

const fn default_scale() -> f32 {
    1.0
}

const fn default_true() -> bool {
    true
}

const fn default_weight() -> u32 {
    1
}

#[derive(Clone, Default, Deserialize, Eq, PartialEq)]
#[serde(deny_unknown_fields)]
pub enum CursorUpdate {
    #[default]
    Keep,
    Disable,
    Enable {
        new_cursor: u8,
    },
}

#[derive(Clone, Copy, Default, Deserialize)]
#[serde(deny_unknown_fields)]
pub enum RemovalMode {
    #[default]
    Immediate,
    Graceful {
        #[serde(default = "default_true")]
        enable_death_animation: bool,
        #[serde(default = "default_removal_delay_millis")]
        removal_delay_millis: u32,
        #[serde(default)]
        removal_effect_delay_millis: u32,
        #[serde(default)]
        removal_composite_effect_id: u32,
        #[serde(default = "default_fade_millis")]
        fade_duration_millis: u32,
    },
}

#[derive(Clone, Copy, Default, Deserialize, PartialEq)]
#[serde(deny_unknown_fields)]
pub enum SpawnedState {
    #[default]
    Keep,
    Always,
    OnFirstStepTick,
    Despawn,
}

#[derive(Clone, Deserialize)]
#[serde(deny_unknown_fields)]
pub struct BaseNpcConfig {
    pub key: Option<String>,
    #[serde(default)]
    pub model_id: u32,
    #[serde(default)]
    pub possible_model_ids: Vec<u32>,
    #[serde(default)]
    pub texture_alias: String,
    #[serde(default)]
    pub name_id: u32,
    #[serde(default)]
    pub terrain_object_id: u32,
    #[serde(default = "default_scale")]
    pub scale: f32,
    #[serde(default)]
    pub pos: Pos,
    #[serde(default)]
    pub rot: Pos,
    #[serde(default)]
    pub possible_pos: Vec<Pos>,
    #[serde(default = "default_movement_animation_id")]
    pub stand_animation_id: i32,
    #[serde(default)]
    pub name_offset_x: f32,
    #[serde(default)]
    pub name_offset_y: f32,
    #[serde(default)]
    pub name_offset_z: f32,
    pub cursor: Option<u8>,
    #[serde(default = "default_true")]
    pub enable_interact_popup: bool,
    #[serde(default = "default_interact_radius")]
    pub interact_radius: f32,
    pub auto_interact_radius: Option<f32>,
    pub interact_popup_radius: Option<f32>,
    #[serde(default = "default_move_to_interact_radius")]
    pub move_to_interact_offset: f32,
    #[serde(default = "default_true")]
    pub show_name: bool,
    #[serde(default = "default_true")]
    pub visible: bool,
    #[serde(default)]
    pub bounce_area_id: i32,
    #[serde(default)]
    pub physics: PhysicsState,
    #[serde(default = "default_true")]
    pub enable_gravity: bool,
    #[serde(default)]
    pub enable_tilt: bool,
    #[serde(default = "default_true")]
    pub use_terrain_object_id: bool,
    #[serde(default)]
    pub tickable_procedures: HashMap<String, TickableProcedureConfig>,
    #[serde(default)]
    pub first_possible_procedures: Vec<String>,
    pub synchronize_with: Option<String>,
    #[serde(default = "default_true")]
    pub is_spawned: bool,
}

#[derive(Clone)]
pub struct BaseNpc {
    pub texture_alias: String,
    pub name_id: u32,
    pub terrain_object_id: u32,
    pub name_offset_x: f32,
    pub name_offset_y: f32,
    pub name_offset_z: f32,
    pub enable_interact_popup: bool,
    pub interact_popup_radius: Option<f32>,
    pub show_name: bool,
    pub visible: bool,
    pub bounce_area_id: i32,
    pub enable_gravity: bool,
    pub enable_tilt: bool,
    pub use_terrain_object_id: bool,
}

impl BaseNpc {
    pub fn add_packets(
        &self,
        character: &CharacterStats,
        override_is_spawned: bool,
    ) -> Option<(AddNpc, SingleNpcRelevance)> {
        if !character.is_spawned && !override_is_spawned {
            return None;
        }
        Some((
            AddNpc {
                guid: Guid::guid(character),
                name_id: self.name_id,
                model_id: character.model_id,
                unknown3: false,
                chat_text_color: Character::DEFAULT_CHAT_TEXT_COLOR,
                chat_bubble_color: Character::DEFAULT_CHAT_BUBBLE_COLOR,
                chat_scale: 1,
                scale: character.scale,
                pos: character.pos,
                rot: character.rot,
                spawn_animation_id: 1,
                attachments: vec![],
                hostility: Hostility::Neutral,
                unknown10: 1,
                texture_alias: self.texture_alias.clone(),
                tint_name: "".to_string(),
                tint_id: 0,
                unknown11: true,
                offset_y: 0.0,
                composite_effect: 0,
                wield_type: WieldType::None,
                name_override: "".to_string(),
                hide_name: !self.show_name,
                name_offset_x: self.name_offset_x,
                name_offset_y: self.name_offset_y,
                name_offset_z: self.name_offset_z,
                terrain_object_id: self.terrain_object_id,
                invisible: !self.visible,
                speed: character.speed.total(),
                unknown21: false,
                interactable_size_pct: 100,
                walk_animation_id: -1,
                sprint_animation_id: -1,
                stand_animation_id: character.stand_animation_id,
                unknown26: false,
                disable_gravity: !self.enable_gravity,
                sub_title_id: 0,
                one_shot_animation_id: 0,
                temporary_model: 0,
                effects: vec![],
                disable_interact_popup: !self.enable_interact_popup,
                unknown33: 0,
                unknown34: false,
                show_health: false,
                hide_despawn_fade: false,
                enable_tilt: self.enable_tilt,
                base_attachment_group: BaseAttachmentGroup {
                    unknown1: 0,
                    unknown2: "".to_string(),
                    unknown3: "".to_string(),
                    unknown4: 0,
                    unknown5: "".to_string(),
                },
                tilt: Pos {
                    x: 0.0,
                    y: 0.0,
                    z: 0.0,
                    w: 0.0,
                },
                unknown40: 0,
                bounce_area_id: self.bounce_area_id,
                image_set_id: 0,
                collision: true,
                rider_guid: 0,
                physics: character.physics,
                interact_popup_radius: self
                    .interact_popup_radius
                    .unwrap_or(character.interact_radius),
                target: Target::default(),
                variables: vec![],
                rail_id: 0,
                rail_elapsed_seconds: 0.0,
                rail_offset: Pos {
                    x: 0.0,
                    y: 0.0,
                    z: 0.0,
                    w: 0.0,
                },
                unknown54: 0,
                rail_unknown1: 0.0,
                rail_unknown2: 0.0,
<<<<<<< HEAD
                rail_unknown3: 0.0,
                pet_customization_model_name1: "".to_string(),
                pet_customization_model_name2: "".to_string(),
                pet_customization_model_name3: "".to_string(),
                override_terrain_model: !self.use_terrain_object_id,
=======
                auto_interact_radius: 0.0,
                head_customization_override: "".to_string(),
                hair_customization_override: "".to_string(),
                body_customization_override: "".to_string(),
                override_terrain_model: false,
>>>>>>> 432ebd5d
                hover_glow: 0,
                hover_description: 0,
                fly_over_effect: 0,
                unknown65: 0,
                unknown66: 0,
                unknown67: 0,
                disable_move_to_interact: false,
                unknown69: 0.0,
                unknown70: 0.0,
                unknown71: 0,
                icon_id: Icon::None,
            },
            SingleNpcRelevance {
                guid: Guid::guid(character),
                cursor: character.cursor,
                unknown1: false,
            },
        ))
    }
}

impl From<BaseNpcConfig> for BaseNpc {
    fn from(value: BaseNpcConfig) -> Self {
        BaseNpc {
            texture_alias: value.texture_alias,
            name_id: value.name_id,
            terrain_object_id: value.terrain_object_id,
            name_offset_x: value.name_offset_x,
            name_offset_y: value.name_offset_y,
            name_offset_z: value.name_offset_z,
            enable_interact_popup: value.enable_interact_popup,
            interact_popup_radius: value.interact_popup_radius,
            show_name: value.show_name,
            visible: value.visible,
            bounce_area_id: value.bounce_area_id,
            enable_gravity: value.enable_gravity,
            enable_tilt: value.enable_tilt,
            use_terrain_object_id: value.use_terrain_object_id,
        }
    }
}

#[derive(Clone, Deserialize)]
#[serde(deny_unknown_fields)]
pub struct PlayerOneShotAction {
    pub player_one_shot_animation_id: Option<i32>,
}

#[derive(Clone, Deserialize)]
#[serde(deny_unknown_fields)]
pub struct OneShotAction {
    #[serde(default, flatten)]
    pub player_action: PlayerOneShotAction,
    pub one_shot_action_composite_effect_id: Option<u32>,
    pub one_shot_action_animation_id: Option<i32>,
    pub award_credits: Option<u32>,
    #[serde(default)]
    pub removal_mode: RemovalMode,
    #[serde(default)]
    pub despawn_npc: bool,
    pub duration_millis: u64,
}

impl OneShotAction {
    pub fn apply(
        &self,
        character: &mut CharacterStats,
        nearby_player_guids: &[u32],
        requester: u32,
        player_stats: Option<&mut Player>,
    ) -> Result<Vec<Broadcast>, ProcessPacketError> {
        let mut packets_for_all = Vec::new();
        let mut packets_for_sender = Vec::new();

        if self.despawn_npc {
            character.is_spawned = false;
            packets_for_all.extend(character.remove_packets(self.removal_mode));
        }

        if let Some(animation_id) = self.one_shot_action_animation_id {
            packets_for_all.push(GamePacket::serialize(&TunneledPacket {
                unknown1: true,
                inner: QueueAnimation {
                    character_guid: Guid::guid(character),
                    animation_id,
                    queue_pos: 0,
                    delay_seconds: 0.0,
                    duration_seconds: self.duration_millis as f32 / 1000.0,
                },
            }));
        }

        if let Some(composite_effect_id) = self.one_shot_action_composite_effect_id {
            packets_for_all.push(GamePacket::serialize(&TunneledPacket {
                unknown1: true,
                inner: PlayCompositeEffect {
                    guid: Guid::guid(character),
                    triggered_by_guid: 0,
                    composite_effect: composite_effect_id,
                    delay_millis: 0,
                    duration_millis: self.duration_millis as u32,
                    pos: Pos {
                        x: 0.0,
                        y: 0.0,
                        z: 0.0,
                        w: 0.0,
                    },
                },
            }));
        }

        if let Some(animation_id) = self.player_action.player_one_shot_animation_id {
            packets_for_all.push(GamePacket::serialize(&TunneledPacket {
                unknown1: true,
                inner: QueueAnimation {
                    character_guid: player_guid(requester),
                    animation_id,
                    queue_pos: 0,
                    delay_seconds: 0.0,
                    duration_seconds: self.duration_millis as f32 / 1000.0,
                },
            }));
        }

        if let Some(awarded_credits) = self.award_credits {
            if let Some(player) = player_stats {
                player.credits = player.credits.saturating_add(awarded_credits);
                packets_for_sender.push(GamePacket::serialize(&TunneledPacket {
                    unknown1: true,
                    inner: UpdateCredits {
                        new_credits: player.credits,
                    },
                }));
            }
        }

        let broadcasts = vec![
            Broadcast::Multi(nearby_player_guids.to_vec(), packets_for_all),
            Broadcast::Single(requester, packets_for_sender),
        ];

        Ok(broadcasts)
    }
}

#[derive(Clone, Deserialize)]
#[serde(deny_unknown_fields)]
pub struct TickableStep {
    pub speed: Option<f32>,
    pub new_pos_x: Option<f32>,
    pub new_pos_y: Option<f32>,
    pub new_pos_z: Option<f32>,
    pub new_rot_x: Option<f32>,
    pub new_rot_y: Option<f32>,
    pub new_rot_z: Option<f32>,
    #[serde(default)]
    pub new_pos_offset_x: f32,
    #[serde(default)]
    pub new_pos_offset_y: f32,
    #[serde(default)]
    pub new_pos_offset_z: f32,
    #[serde(default)]
    pub new_rot_offset_x: f32,
    #[serde(default)]
    pub new_rot_offset_y: f32,
    #[serde(default)]
    pub new_rot_offset_z: f32,
    pub animation_id: Option<i32>,
    pub one_shot_animation_id: Option<i32>,
    pub chat_message_id: Option<u32>,
    pub model_id: Option<u32>,
    pub sound_id: Option<u32>,
    pub rail_id: Option<u32>,
    pub composite_effect_id: Option<u32>,
    #[serde(default)]
    pub effect_delay_millis: u32,
    #[serde(default)]
    pub removal_mode: RemovalMode,
    #[serde(default)]
    pub spawned_state: SpawnedState,
    #[serde(default)]
    pub cursor: CursorUpdate,
    pub duration_millis: u64,
}

impl TickableStep {
    pub fn new_pos(&self, current_pos: Pos) -> Pos {
        Pos {
            x: self.new_pos_x.unwrap_or(current_pos.x) + self.new_pos_offset_x,
            y: self.new_pos_y.unwrap_or(current_pos.y) + self.new_pos_offset_y,
            z: self.new_pos_z.unwrap_or(current_pos.z) + self.new_pos_offset_z,
            w: current_pos.w,
        }
    }

    pub fn new_rot(&self, current_rot: Pos) -> Pos {
        Pos {
            x: self.new_rot_x.unwrap_or(current_rot.x) + self.new_rot_offset_x,
            y: self.new_rot_y.unwrap_or(current_rot.y) + self.new_rot_offset_y,
            z: self.new_rot_z.unwrap_or(current_rot.z) + self.new_rot_offset_z,
            w: current_rot.w,
        }
    }

    pub fn apply(
        &self,
        character: &mut CharacterStats,
        nearby_player_guids: &[u32],
        nearby_players: &BTreeMap<u64, CharacterReadGuard>,
        mount_configs: &BTreeMap<u32, MountConfig>,
        item_definitions: &BTreeMap<u32, ItemDefinition>,
        customizations: &BTreeMap<u32, Customization>,
    ) -> (Vec<Broadcast>, Option<UpdatePlayerPosition>) {
        let mut packets_for_all = Vec::new();

        match self.spawned_state {
            SpawnedState::Always => {
                if !character.is_spawned {
                    character.is_spawned = true;
                    packets_for_all.extend(character.add_packets(
                        false,
                        mount_configs,
                        item_definitions,
                        customizations,
                    ));
                }
            }
            SpawnedState::OnFirstStepTick => {
                if !character.is_spawned {
                    // Spawn the character without updating its state to prevent it from being visible
                    // to players joining the room mid-step
                    packets_for_all.extend(character.add_packets(
                        true, // Override is_spawned
                        mount_configs,
                        item_definitions,
                        customizations,
                    ));
                }
            }
            SpawnedState::Despawn => {
                // Skip checking if the character is spawned before despawning it and instead check if
                // its state needs updating as OnFirstStepTick doesn't maintain states
                character.is_spawned = false;
                packets_for_all.extend(character.remove_packets(self.removal_mode));
                // Reassign position on despawn to ensure varied spawn location on next spawn
                if !character.possible_pos.is_empty() {
                    if let Some(new_pos) = character.possible_pos.choose(&mut thread_rng()) {
                        character.pos = *new_pos;
                    }
                }
            }
            SpawnedState::Keep => {}
        }

        if let Some(model_id) = self.model_id {
            if let Some(temporary_model_id) = character.temporary_model_id {
                packets_for_all.push(GamePacket::serialize(&TunneledPacket {
                    unknown1: true,
                    inner: RemoveTemporaryModel {
                        guid: Guid::guid(character),
                        model_id: temporary_model_id,
                    },
                }));
            }

            character.temporary_model_id = Some(model_id);
            packets_for_all.push(GamePacket::serialize(&TunneledPacket {
                unknown1: true,
                inner: UpdateTemporaryModel {
                    model_id,
                    guid: Guid::guid(character),
                },
            }));
        }

        if let Some(composite_effect_id) = self.composite_effect_id {
            packets_for_all.push(GamePacket::serialize(&TunneledPacket {
                unknown1: true,
                inner: PlayCompositeEffect {
                    guid: Guid::guid(character),
                    triggered_by_guid: 0,
                    composite_effect: composite_effect_id,
                    delay_millis: self.effect_delay_millis,
                    duration_millis: self.duration_millis as u32,
                    pos: Pos {
                        x: 0.0,
                        y: 0.0,
                        z: 0.0,
                        w: 0.0,
                    },
                },
            }));
        }

        if let Some(rail_id) = self.rail_id {
            packets_for_all.push(GamePacket::serialize(&TunneledPacket {
                unknown1: true,
                inner: MoveOnRail {
                    guid: Guid::guid(character),
                    rail_id,
                    elapsed_seconds: 0.0,
                    rail_offset: Pos {
                        x: 0.0,
                        y: 0.0,
                        z: 0.0,
                        w: 0.0,
                    },
                },
            }));
        }

        if let Some(speed) = self.speed {
            character.speed.base = speed;
            packets_for_all.push(GamePacket::serialize(&TunneledPacket {
                unknown1: true,
                inner: UpdateSpeed {
                    guid: Guid::guid(character),
                    speed,
                },
            }));
        }

        let new_pos = self.new_pos(character.pos);
        let new_rot = self.new_rot(character.rot);
        let update_pos = if new_pos != character.pos || new_rot != character.rot {
            Some(UpdatePlayerPosition {
                guid: Guid::guid(character),
                pos_x: new_pos.x,
                pos_y: new_pos.y,
                pos_z: new_pos.z,
                rot_x: new_rot.x,
                rot_y: new_rot.y,
                rot_z: new_rot.z,
                character_state: 1,
                unknown: 0,
            })
        } else {
            None
        };

        if let Some(animation_id) = self.animation_id {
            character.stand_animation_id = animation_id;
            packets_for_all.push(GamePacket::serialize(&TunneledPacket {
                unknown1: true,
                inner: SetAnimation {
                    character_guid: Guid::guid(character),
                    animation_id,
                    animation_group_id: -1,
                    override_animation: true,
                },
            }));
        }

        if let Some(animation_id) = self.one_shot_animation_id {
            packets_for_all.push(GamePacket::serialize(&TunneledPacket {
                unknown1: true,
                inner: QueueAnimation {
                    character_guid: Guid::guid(character),
                    animation_id,
                    queue_pos: 0,
                    delay_seconds: 0.0,
                    duration_seconds: self.duration_millis as f32 / 1000.0,
                },
            }));
        }

        if let Some(sound_id) = self.sound_id {
            packets_for_all.push(GamePacket::serialize(&TunneledPacket {
                unknown1: true,
                inner: PlaySoundIdOnTarget {
                    sound_id,
                    target: Target::Guid(GuidTarget {
                        fallback_pos: character.pos,
                        guid: Guid::guid(character),
                    }),
                },
            }));
        }

        if self.cursor != CursorUpdate::Keep {
            let cursor = if let CursorUpdate::Enable { new_cursor } = self.cursor {
                Some(new_cursor)
            } else {
                None
            };

            character.cursor = cursor;

            packets_for_all.push(GamePacket::serialize(&TunneledPacket {
                unknown1: true,
                inner: NpcRelevance {
                    new_states: vec![SingleNpcRelevance {
                        guid: Guid::guid(character),
                        cursor,
                        unknown1: false,
                    }],
                },
            }));
        }

        let mut broadcasts = vec![Broadcast::Multi(
            nearby_player_guids.to_vec(),
            packets_for_all,
        )];

        if let Some(chat_message_id) = self.chat_message_id {
            let chat_packets = vec![GamePacket::serialize(&TunneledPacket {
                unknown1: true,
                inner: SendStringId {
                    sender_guid: Guid::guid(character),
                    message_id: chat_message_id,
                    is_anonymous: false,
                    unknown2: false,
                    is_action_bar_message: false,
                    action_bar_text_color: ActionBarTextColor::default(),
                    target_guid: 0,
                    owner_guid: 0,
                    unknown7: 0,
                },
            })];

            let recipients = nearby_player_guids
                .iter()
                .filter(|guid| {
                    let pos = distance3_pos(
                        nearby_players[&player_guid(**guid)].stats.pos,
                        character.pos,
                    );
                    pos <= CHAT_BUBBLE_VISIBLE_RADIUS
                })
                .cloned()
                .collect();

            broadcasts.push(Broadcast::Multi(recipients, chat_packets));
        }

        (broadcasts, update_pos)
    }
}

#[derive(Clone, Deserialize, Eq, PartialEq)]
#[serde(deny_unknown_fields)]
pub struct TickableProcedureReference {
    #[serde(default)]
    pub procedure: String,
    #[serde(default = "default_weight")]
    pub weight: u32,
}

#[derive(Clone, Deserialize)]
#[serde(deny_unknown_fields)]
pub struct TickableProcedureConfig {
    #[serde(flatten)]
    pub reference: TickableProcedureReference,
    pub steps: Vec<TickableStep>,
    #[serde(default)]
    pub next_possible_procedures: Vec<TickableProcedureReference>,
    #[serde(default = "default_true")]
    pub is_interruptible: bool,
}

pub enum TickResult {
    TickedCurrentProcedure(Vec<Broadcast>, Option<UpdatePlayerPosition>),
    MustChangeProcedure(String),
}

#[derive(Clone)]
pub struct TickableProcedure {
    steps: Vec<TickableStep>,
    current_step: Option<(usize, Instant)>,
    distribution: WeightedAliasIndex<u32>,
    next_possible_procedures: Vec<String>,
    is_interruptible: bool,
}

impl TickableProcedure {
    pub fn from_config(
        config: TickableProcedureConfig,
        all_procedures: &HashMap<String, TickableProcedureConfig>,
    ) -> Self {
        let (distribution, next_possible_procedures) = if config.next_possible_procedures.is_empty()
        {
            (
                WeightedAliasIndex::new(
                    all_procedures
                        .values()
                        .map(|procedure| procedure.reference.weight)
                        .collect(),
                ),
                all_procedures.keys().cloned().collect(),
            )
        } else {
            let weights = config
                .next_possible_procedures
                .iter()
                .map(|proc_ref| {
                    if !all_procedures.contains_key(&proc_ref.procedure) {
                        panic!("Reference to unknown procedure: {}", proc_ref.procedure);
                    }
                    proc_ref.weight
                })
                .collect();
            let references = config
                .next_possible_procedures
                .iter()
                .map(|proc_ref| proc_ref.procedure.clone())
                .collect();
            (WeightedAliasIndex::new(weights), references)
        };

        let procedure = TickableProcedure {
            steps: config.steps,
            current_step: None,
            distribution: distribution.expect("Couldn't create weighted alias index"),
            next_possible_procedures,
            is_interruptible: config.is_interruptible,
        };

        procedure.panic_if_removal_exceeds_duration();

        procedure
    }

    pub fn tick(
        &mut self,
        character: &mut CharacterStats,
        now: Instant,
        nearby_player_guids: &[u32],
        nearby_players: &BTreeMap<u64, CharacterReadGuard>,
        mount_configs: &BTreeMap<u32, MountConfig>,
        item_definitions: &BTreeMap<u32, ItemDefinition>,
        customizations: &BTreeMap<u32, Customization>,
    ) -> TickResult {
        self.panic_if_empty();

        let should_change_steps =
            if let Some((current_step_index, last_step_change)) = self.current_step {
                let time_since_last_step_change = now.saturating_duration_since(last_step_change);
                let current_step = &self.steps[current_step_index];

                time_since_last_step_change >= Duration::from_millis(current_step.duration_millis)
            } else {
                true
            };

        if should_change_steps {
            let new_step_index = self
                .current_step
                .map(|(current_step_index, _)| current_step_index.saturating_add(1))
                .unwrap_or_default();
            if new_step_index >= self.steps.len() {
                TickResult::MustChangeProcedure(self.next_procedure())
            } else {
                self.current_step = Some((new_step_index, now));

                let (broadcasts, update_pos) = self.steps[new_step_index].apply(
                    character,
                    nearby_player_guids,
                    nearby_players,
                    mount_configs,
                    item_definitions,
                    customizations,
                );
                TickResult::TickedCurrentProcedure(broadcasts, update_pos)
            }
        } else {
            TickResult::TickedCurrentProcedure(Vec::new(), None)
        }
    }

    fn next_procedure(&mut self) -> String {
        let next_procedure_index = self.distribution.sample(&mut thread_rng());
        self.next_possible_procedures[next_procedure_index].clone()
    }

    pub fn reset(&mut self) {
        self.current_step = None;
    }

    fn panic_if_empty(&self) {
        if self.steps.is_empty() {
            panic!("Every tickable NPC procedure must have steps");
        }
    }

    pub fn is_interruptible(&self) -> bool {
        self.is_interruptible
    }

    fn panic_if_removal_exceeds_duration(&self) {
        for step in &self.steps {
            if let RemovalMode::Graceful {
                removal_delay_millis,
                removal_effect_delay_millis,
                fade_duration_millis,
                ..
            } = step.removal_mode
            {
                let total_removal_time =
                    removal_delay_millis + removal_effect_delay_millis + fade_duration_millis;

                if total_removal_time > step.duration_millis as u32 {
                    panic!(
                        "(Removal delay: {}) + (Fade duration: {}) exceeded (Step duration: {})",
                        removal_delay_millis, fade_duration_millis, step.duration_millis
                    );
                }
            }
        }
    }
}

#[derive(Clone)]
pub struct TickableProcedureTracker {
    procedures: HashMap<String, TickableProcedure>,
    current_procedure_key: String,
    last_procedure_change: Instant,
}

impl TickableProcedureTracker {
    pub fn new(
        procedures: HashMap<String, TickableProcedureConfig>,
        first_possible_procedures: Vec<String>,
    ) -> Self {
        let current_procedure_key = if procedures.is_empty() {
            String::from("")
        } else {
            let (weights, procedure_keys): (Vec<u32>, Vec<&String>) =
                if first_possible_procedures.is_empty() {
                    let weights = procedures
                        .values()
                        .map(|procedure| procedure.reference.weight)
                        .collect();
                    (weights, procedures.keys().collect())
                } else {
                    let weights = first_possible_procedures
                        .iter()
                        .map(|procedure_key| {
                            if let Some(procedure) = procedures.get(procedure_key) {
                                procedure.reference.weight
                            } else {
                                panic!("Reference to unknown procedure {procedure_key}");
                            }
                        })
                        .collect();
                    (weights, first_possible_procedures.iter().collect())
                };

            let distribution =
                WeightedAliasIndex::new(weights).expect("Couldn't create weighted alias index");
            let index = distribution.sample(&mut thread_rng());

            procedure_keys[index].clone()
        };

        TickableProcedureTracker {
            current_procedure_key,
            procedures: procedures
                .iter()
                .map(|(key, config)| {
                    (
                        key.clone(),
                        TickableProcedure::from_config(config.clone(), &procedures),
                    )
                })
                .collect(),
            last_procedure_change: Instant::now(),
        }
    }

    pub fn current_tickable_procedure(&self) -> Option<&String> {
        if self.procedures.is_empty() {
            None
        } else {
            Some(&self.current_procedure_key)
        }
    }

    pub fn last_procedure_change(&self) -> Instant {
        self.last_procedure_change
    }

    pub fn set_procedure_if_exists(&mut self, new_procedure_key: String, now: Instant) {
        if self.procedures.contains_key(&new_procedure_key) {
            let current_procedure = self
                .procedures
                .get_mut(&self.current_procedure_key)
                .expect("Missing procedure");
            current_procedure.reset();

            self.current_procedure_key = new_procedure_key;
            self.last_procedure_change = now;
        }
    }

    pub fn tick(
        &mut self,
        character: &mut CharacterStats,
        now: Instant,
        nearby_player_guids: &[u32],
        nearby_players: &BTreeMap<u64, CharacterReadGuard>,
        mount_configs: &BTreeMap<u32, MountConfig>,
        item_definitions: &BTreeMap<u32, ItemDefinition>,
        customizations: &BTreeMap<u32, Customization>,
    ) -> (Vec<Broadcast>, Option<UpdatePlayerPosition>) {
        if self.procedures.is_empty() {
            return (Vec::new(), None);
        }

        let mut current_procedure = self
            .procedures
            .get_mut(&self.current_procedure_key)
            .expect("Missing procedure");
        loop {
            let tick_result = current_procedure.tick(
                character,
                now,
                nearby_player_guids,
                nearby_players,
                mount_configs,
                item_definitions,
                customizations,
            );
            if let TickResult::TickedCurrentProcedure(broadcasts, update_pos) = tick_result {
                break (broadcasts, update_pos);
            } else if let TickResult::MustChangeProcedure(procedure_key) = tick_result {
                current_procedure.reset();
                self.current_procedure_key = procedure_key;
                current_procedure = self
                    .procedures
                    .get_mut(&self.current_procedure_key)
                    .expect("Missing procedure");
                self.last_procedure_change = now;
            }
        }
    }

    pub fn tickable(&self) -> bool {
        !self.procedures.is_empty()
    }
}

#[derive(Clone, Deserialize)]
#[serde(deny_unknown_fields)]
pub struct AmbientNpcConfig {
    #[serde(flatten)]
    pub base_npc: BaseNpcConfig,
    pub procedure_on_interact: Option<Vec<TickableProcedureReference>>,
    pub one_shot_action_on_interact: Option<OneShotAction>,
}

#[derive(Clone)]
pub struct AmbientNpc {
    pub base_npc: BaseNpc,
    pub procedure_on_interact: Option<Vec<TickableProcedureReference>>,
    pub one_shot_action_on_interact: Option<OneShotAction>,
}

impl AmbientNpc {
    pub fn add_packets(
        &self,
        character: &CharacterStats,
        override_is_spawned: bool,
    ) -> Vec<Vec<u8>> {
        let Some((add_npc, enable_interaction)) =
            self.base_npc.add_packets(character, override_is_spawned)
        else {
            return Vec::new();
        };
        let packets = vec![
            GamePacket::serialize(&TunneledPacket {
                unknown1: true,
                inner: add_npc,
            }),
            GamePacket::serialize(&TunneledPacket {
                unknown1: true,
                inner: NpcRelevance {
                    new_states: vec![enable_interaction],
                },
            }),
        ];

        packets
    }

    pub fn interact(
        &self,
        character: &mut Character,
        nearby_player_guids: &[u32],
        requester: u32,
        player_stats: Option<&mut Player>,
    ) -> (Option<String>, WriteLockingBroadcastSupplier) {
        if let Some(active_procedure_key) = character.current_tickable_procedure() {
            if let Some(active_procedure) = character
                .tickable_procedure_tracker
                .procedures
                .get(active_procedure_key)
            {
                if !active_procedure.is_interruptible() {
                    let empty_supplier = coerce_to_broadcast_supplier(|_| Ok(Vec::new()));
                    return (None, empty_supplier);
                }
            }
        }

        let procedure = self.procedure_on_interact.as_ref().map(|options| {
            let weights: Vec<u32> = options.iter().map(|p| p.weight).collect();
            let distribution =
                WeightedAliasIndex::new(weights).expect("Failed to build alias index");
            let index = distribution.sample(&mut thread_rng());
            options[index].procedure.clone()
        });

        let packets = self
            .one_shot_action_on_interact
            .as_ref()
            .map_or(Ok(Vec::new()), |action| {
                action.apply(
                    &mut character.stats,
                    nearby_player_guids,
                    requester,
                    player_stats,
                )
            });

        let broadcast_supplier = coerce_to_broadcast_supplier(move |_| packets);
        (procedure, broadcast_supplier)
    }
}

impl From<AmbientNpcConfig> for AmbientNpc {
    fn from(value: AmbientNpcConfig) -> Self {
        AmbientNpc {
            base_npc: value.base_npc.into(),
            procedure_on_interact: value.procedure_on_interact,
            one_shot_action_on_interact: value.one_shot_action_on_interact,
        }
    }
}

#[derive(Clone, Deserialize)]
#[serde(deny_unknown_fields)]
pub struct DoorConfig {
    #[serde(flatten)]
    pub base_npc: BaseNpcConfig,
    pub destination_pos: Pos,
    pub destination_rot: Pos,
    #[serde(default)]
    pub destination_zone: DestinationZoneInstance,
}

#[derive(Clone)]
pub struct Door {
    pub base_npc: BaseNpc,
    pub destination_pos: Pos,
    pub destination_rot: Pos,
    pub destination_zone: DestinationZoneInstance,
}

impl Door {
    pub fn add_packets(
        &self,
        character: &CharacterStats,
        override_is_spawned: bool,
    ) -> Vec<Vec<u8>> {
        let Some((mut add_npc, mut enable_interaction)) =
            self.base_npc.add_packets(character, override_is_spawned)
        else {
            return Vec::new();
        };
        add_npc.disable_interact_popup = true;
        enable_interaction.cursor = enable_interaction.cursor.or(Some(55));
        let packets = vec![
            GamePacket::serialize(&TunneledPacket {
                unknown1: true,
                inner: add_npc,
            }),
            GamePacket::serialize(&TunneledPacket {
                unknown1: true,
                inner: NpcRelevance {
                    new_states: vec![enable_interaction],
                },
            }),
        ];

        packets
    }

    pub fn interact(&self, requester: u32) -> WriteLockingBroadcastSupplier {
        teleport_anywhere(
            self.destination_pos,
            self.destination_rot,
            self.destination_zone,
            requester,
        )
    }
}

impl From<DoorConfig> for Door {
    fn from(value: DoorConfig) -> Self {
        Door {
            base_npc: value.base_npc.into(),
            destination_pos: value.destination_pos,
            destination_rot: value.destination_rot,
            destination_zone: value.destination_zone,
        }
    }
}

#[derive(Clone, Deserialize)]
#[serde(deny_unknown_fields)]
pub struct TransportConfig {
    #[serde(flatten)]
    pub base_npc: BaseNpcConfig,
    pub show_icon: bool,
    pub large_icon: bool,
    pub show_hover_description: bool,
}

#[derive(Clone)]
pub struct Transport {
    pub base_npc: BaseNpc,
    pub show_icon: bool,
    pub large_icon: bool,
    pub show_hover_description: bool,
}

impl Transport {
    pub fn add_packets(
        &self,
        character: &CharacterStats,
        override_is_spawned: bool,
    ) -> Vec<Vec<u8>> {
        let Some((mut add_npc, enable_interaction)) =
            self.base_npc.add_packets(character, override_is_spawned)
        else {
            return Vec::new();
        };
        add_npc.hover_description = if self.show_hover_description {
            self.base_npc.name_id
        } else {
            0
        };
        let packets = vec![
            GamePacket::serialize(&TunneledPacket {
                unknown1: true,
                inner: add_npc,
            }),
            GamePacket::serialize(&TunneledPacket {
                unknown1: true,
                inner: NpcRelevance {
                    new_states: vec![enable_interaction],
                },
            }),
            GamePacket::serialize(&TunneledPacket {
                unknown1: true,
                inner: AddNotifications {
                    notifications: vec![SingleNotification {
                        guid: Guid::guid(character),
                        unknown1: 0,
                        notification: Some(NotificationData {
                            unknown1: 0,
                            icon_id: if self.large_icon { 46 } else { 37 },
                            unknown3: 0,
                            name_id: 0,
                            unknown4: 0,
                            hide_icon: !self.show_icon,
                            unknown6: 0,
                        }),
                        unknown2: false,
                    }],
                },
            }),
        ];

        packets
    }

    pub fn interact(&self, requester: u32) -> WriteLockingBroadcastSupplier {
        coerce_to_broadcast_supplier(move |_| {
            Ok(vec![Broadcast::Single(
                requester,
                vec![GamePacket::serialize(&TunneledPacket {
                    unknown1: false,
                    inner: ExecuteScriptWithStringParams {
                        script_name: "UIGlobal.ShowGalaxyMap".to_string(),
                        params: vec![],
                    },
                })],
            )])
        })
    }
}

impl From<TransportConfig> for Transport {
    fn from(value: TransportConfig) -> Self {
        Transport {
            base_npc: value.base_npc.into(),
            show_icon: value.show_icon,
            large_icon: value.large_icon,
            show_hover_description: value.show_hover_description,
        }
    }
}

#[derive(Clone)]
pub struct BattleClass {
    pub items: BTreeMap<EquipmentSlot, EquippedItem>,
}

#[derive(Clone, Default)]
pub struct MinigameWinStatus(pub Option<DateTime<FixedOffset>>);

impl MinigameWinStatus {
    pub fn set_won(&mut self, won: bool) {
        if won {
            self.0 = Some(Utc::now().fixed_offset());
        }
    }

    pub fn set_win_time(&mut self, won_time: DateTime<FixedOffset>) {
        self.0 = Some(won_time);
    }

    pub fn won(&self) -> bool {
        self.0.is_some()
    }
}

#[derive(Clone)]
pub struct MinigameStatus {
    pub group: MinigameMatchmakingGroup,
    pub teleported_to_game: bool,
    pub game_created: bool,
    pub win_status: MinigameWinStatus,
    pub score_entries: Vec<ScoreEntry>,
    pub total_score: i32,
    pub awarded_credits: u32,
    pub type_data: MinigameTypeData,
}

#[derive(Clone)]
pub struct PreviousLocation {
    pub template_guid: u8,
    pub pos: Pos,
    pub rot: Pos,
}

#[derive(Clone)]
pub struct Player {
    pub first_load: bool,
    pub ready: bool,
    pub name: Name,
    pub squad_guid: Option<u64>,
    pub member: bool,
    pub credits: u32,
    pub battle_classes: BTreeMap<u32, BattleClass>,
    pub active_battle_class: u32,
    pub inventory: BTreeSet<u32>,
    pub customizations: BTreeMap<CustomizationSlot, u32>,
    pub minigame_stats: PlayerMinigameStats,
    pub minigame_status: Option<MinigameStatus>,
    pub update_previous_location_on_leave: bool,
    pub previous_location: PreviousLocation,
}

impl Player {
    pub fn add_packets(
        &self,
        character: &CharacterStats,
        mount_configs: &BTreeMap<u32, MountConfig>,
        item_definitions: &BTreeMap<u32, ItemDefinition>,
        customizations: &BTreeMap<u32, Customization>,
    ) -> Vec<Vec<u8>> {
        if !self.ready {
            return Vec::new();
        }

        let mut mount_packets = Vec::new();
        let mut player_mount_guid = 0;
        if let Some(CharacterMount {
            mount_id,
            mount_guid,
        }) = character.mount
        {
            player_mount_guid = mount_guid;
            if let Some(mount_config) = mount_configs.get(&mount_id) {
                mount_packets.append(&mut spawn_mount_npc(
                    player_mount_guid,
                    Guid::guid(character),
                    mount_config,
                    character.pos,
                    character.rot,
                    false,
                ));
            } else {
                info!(
                    "Character {} is mounted on unknown mount ID {}",
                    Guid::guid(character),
                    mount_id
                );
            }
        }

        let attachments: Vec<Attachment> = self
            .battle_classes
            .get(&self.active_battle_class)
            .map(|battle_class| {
                battle_class
                    .items
                    .iter()
                    .filter_map(|(slot, item)| {
                        let tint_override = match slot {
                            EquipmentSlot::PrimarySaberShape => battle_class
                                .items
                                .get(&EquipmentSlot::PrimarySaberColor)
                                .and_then(|item| item_definitions.get(&item.guid))
                                .map(|item_def| item_def.tint),
                            EquipmentSlot::SecondarySaberShape => battle_class
                                .items
                                .get(&EquipmentSlot::SecondarySaberColor)
                                .and_then(|item| item_definitions.get(&item.guid))
                                .map(|item_def| item_def.tint),
                            _ => None,
                        };

                        item_definitions
                            .get(&item.guid)
                            .map(|item_definition| Attachment {
                                model_name: item_definition.model_name.clone(),
                                texture_alias: item_definition.texture_alias.clone(),
                                tint_alias: item_definition.tint_alias.clone(),
                                tint: tint_override.unwrap_or(item_definition.tint),
                                composite_effect: item_definition.composite_effect,
                                slot: *slot,
                            })
                    })
                    .collect()
            })
            .unwrap_or_default();

        let mut packets = vec![GamePacket::serialize(&TunneledPacket {
            unknown1: true,
            inner: AddPc {
                guid: Guid::guid(character),
                name: self.name.clone(),
                body_model: self
                    .customizations
                    .get(&CustomizationSlot::BodyModel)
                    .and_then(|customization_guid| customizations.get(customization_guid))
                    .map(|customization| customization.customization_param2)
                    .unwrap_or_default(),
                chat_text_color: Character::DEFAULT_CHAT_TEXT_COLOR,
                chat_bubble_color: Character::DEFAULT_CHAT_BUBBLE_COLOR,
                chat_scale: 1,
                pos: character.pos,
                rot: character.rot,
                attachments,
                head_model: self
                    .customizations
                    .get(&CustomizationSlot::HeadModel)
                    .and_then(|customization_guid| customizations.get(customization_guid))
                    .map(|customization| customization.customization_param1.clone())
                    .unwrap_or_default(),
                hair_model: self
                    .customizations
                    .get(&CustomizationSlot::HairStyle)
                    .and_then(|customization_guid| customizations.get(customization_guid))
                    .map(|customization| customization.customization_param1.clone())
                    .unwrap_or_default(),
                hair_color: self
                    .customizations
                    .get(&CustomizationSlot::HairColor)
                    .and_then(|customization_guid| customizations.get(customization_guid))
                    .map(|customization| customization.customization_param2)
                    .unwrap_or_default(),
                eye_color: self
                    .customizations
                    .get(&CustomizationSlot::EyeColor)
                    .and_then(|customization_guid| customizations.get(customization_guid))
                    .map(|customization| customization.customization_param2)
                    .unwrap_or_default(),
                unknown7: 0,
                skin_tone: self
                    .customizations
                    .get(&CustomizationSlot::SkinTone)
                    .and_then(|customization_guid| customizations.get(customization_guid))
                    .map(|customization| customization.customization_param1.clone())
                    .unwrap_or_default(),
                face_paint: self
                    .customizations
                    .get(&CustomizationSlot::FacePattern)
                    .and_then(|customization_guid| customizations.get(customization_guid))
                    .map(|customization| customization.customization_param1.clone())
                    .unwrap_or_default(),
                facial_hair: self
                    .customizations
                    .get(&CustomizationSlot::FacialHair)
                    .and_then(|customization_guid| customizations.get(customization_guid))
                    .map(|customization| customization.customization_param1.clone())
                    .unwrap_or_default(),
                speed: character.speed.total(),
                underage: false,
                member: self.member,
                moderator: false,
                temporary_model: 0,
                squads: Vec::new(),
                battle_class: self.active_battle_class,
                title: 0,
                unknown16: 0,
                unknown17: 0,
                effects: Vec::new(),
                mount_guid: player_mount_guid,
                unknown19: 0,
                unknown20: 0,
                wield_type: character.wield_type(),
                unknown22: 0.0,
                unknown23: 0,
                nameplate_image_id: NameplateImage::from_battle_class_guid(
                    self.active_battle_class,
                ),
            },
        })];

        packets.append(&mut mount_packets);

        packets
    }
}

pub struct PreviousFixture {
    pub pos: Pos,
    pub rot: Pos,
    pub scale: f32,
    pub item_def_id: u32,
    pub model_id: u32,
    pub texture_alias: String,
}

impl PreviousFixture {
    pub fn as_current_fixture(&self) -> CurrentFixture {
        CurrentFixture {
            item_def_id: self.item_def_id,
            model_id: self.model_id,
            texture_alias: self.texture_alias.clone(),
        }
    }
}

#[derive(Clone)]
pub struct CurrentFixture {
    pub item_def_id: u32,
    pub model_id: u32,
    pub texture_alias: String,
}

#[derive(Clone)]
pub enum CharacterType {
    AmbientNpc(AmbientNpc),
    Door(Door),
    Transport(Transport),
    Player(Box<Player>),
    Fixture(u64, CurrentFixture),
}

#[derive(Copy, Clone, Eq, PartialOrd, PartialEq, Ord, Sequence)]
pub enum CharacterCategory {
    PlayerReady,
    PlayerUnready,
    NpcAutoInteractable,
    NpcAutoInteractableTickable(TickableNpcSynchronization),
    NpcTickable(TickableNpcSynchronization),
    NpcBasic,
}

#[derive(Clone)]
pub struct NpcTemplate {
    pub key: Option<String>,
    pub discriminant: u8,
    pub index: u16,
    pub model_id: u32,
    pub pos: Pos,
    pub rot: Pos,
    pub possible_pos: Vec<Pos>,
    pub scale: f32,
    pub stand_animation_id: i32,
    pub character_type: CharacterType,
    pub mount_id: Option<u32>,
    pub cursor: Option<u8>,
    pub interact_radius: f32,
    pub auto_interact_radius: f32,
    pub move_to_interact_offset: f32,
    pub wield_type: WieldType,
    pub tickable_procedures: HashMap<String, TickableProcedureConfig>,
    pub first_possible_procedures: Vec<String>,
    pub synchronize_with: Option<String>,
    pub is_spawned: bool,
    pub physics: PhysicsState,
}

impl NpcTemplate {
    pub fn guid(&self, instance_guid: u64) -> u64 {
        npc_guid(self.discriminant, instance_guid, self.index)
    }

    pub fn to_character(
        &self,
        instance_guid: u64,
        chunk_size: u16,
        keys_to_guid: &HashMap<&String, u64>,
    ) -> Character {
        let guid = self.guid(instance_guid);
        Character {
            stats: CharacterStats {
                guid,
                model_id: self.model_id,
                pos: self.pos,
                rot: self.rot,
                possible_pos: self.possible_pos.clone(),
                chunk_size,
                scale: self.scale,
                character_type: self.character_type.clone(),
                mount: self.mount_id.map(|mount_id| CharacterMount {
                    mount_id,
                    mount_guid: mount_guid(guid),
                }),
                interact_radius: self.interact_radius,
                auto_interact_radius: self.auto_interact_radius,
                move_to_interact_offset: self.move_to_interact_offset,
                instance_guid,
                wield_type: (self.wield_type, self.wield_type.holster()),
                holstered: false,
                stand_animation_id: self.stand_animation_id,
                temporary_model_id: None,
                speed: CharacterStat {
                    base: 0.0,
                    mount_multiplier: 1.0,
                },
                jump_height_multiplier: CharacterStat {
                    base: 1.0,
                    mount_multiplier: 1.0,
                },
                cursor: self.cursor,
                is_spawned: self.is_spawned,
                physics: self.physics,
                name: None,
                squad_guid: None,
            },
            tickable_procedure_tracker: TickableProcedureTracker::new(
                self.tickable_procedures.clone(),
                self.first_possible_procedures.clone(),
            ),
            synchronize_with: self.synchronize_with.as_ref().map(|key| {
                keys_to_guid
                    .get(key)
                    .copied()
                    .unwrap_or_else(|| panic!("Tried to synchronize with unknown NPC {key}"))
            }),
        }
    }
}

#[derive(Clone, Copy, PartialEq, Eq, PartialOrd, Ord)]
pub struct Chunk {
    pub x: i32,
    pub z: i32,
    pub size: u16,
}
pub type CharacterLocationIndex = (CharacterCategory, u64, Chunk);
pub type CharacterNameIndex = String;
pub type CharacterSquadIndex = u64;

#[derive(Clone, Copy, Debug, PartialEq, Eq, PartialOrd, Ord)]
pub struct MinigameMatchmakingGroup {
    pub stage_group_guid: i32,
    pub stage_guid: i32,
    pub creation_time: Instant,
    pub owner_guid: u32,
}

pub type CharacterMatchmakingGroupIndex = MinigameMatchmakingGroup;
pub type CharacterSynchronizationIndex = u64;

#[derive(Clone)]
pub struct CharacterStat {
    pub base: f32,
    pub mount_multiplier: f32,
}

impl CharacterStat {
    pub fn total(&self) -> f32 {
        self.base * self.mount_multiplier
    }
}

#[derive(Clone)]
pub struct CharacterMount {
    pub mount_id: u32,
    pub mount_guid: u64,
}

#[derive(Clone)]
pub struct CharacterStats {
    guid: u64,
    pub model_id: u32,
    pub pos: Pos,
    pub rot: Pos,
    pub possible_pos: Vec<Pos>,
    pub chunk_size: u16,
    pub scale: f32,
    pub character_type: CharacterType,
    pub mount: Option<CharacterMount>,
    pub interact_radius: f32,
    pub auto_interact_radius: f32,
    pub move_to_interact_offset: f32,
    pub instance_guid: u64,
    pub temporary_model_id: Option<u32>,
    pub stand_animation_id: i32,
    pub speed: CharacterStat,
    pub jump_height_multiplier: CharacterStat,
    pub cursor: Option<u8>,
    pub is_spawned: bool,
    pub physics: PhysicsState,
    pub name: Option<String>,
    pub squad_guid: Option<u64>,
    wield_type: (WieldType, WieldType),
    holstered: bool,
}

impl CharacterStats {
    pub fn add_packets(
        &self,
        override_is_spawned: bool,
        mount_configs: &BTreeMap<u32, MountConfig>,
        item_definitions: &BTreeMap<u32, ItemDefinition>,
        customizations: &BTreeMap<u32, Customization>,
    ) -> Vec<Vec<u8>> {
        match &self.character_type {
            CharacterType::AmbientNpc(ambient_npc) => {
                ambient_npc.add_packets(self, override_is_spawned)
            }
            CharacterType::Door(door) => door.add_packets(self, override_is_spawned),
            CharacterType::Transport(transport) => transport.add_packets(self, override_is_spawned),
            CharacterType::Player(player) => {
                player.add_packets(self, mount_configs, item_definitions, customizations)
            }
            CharacterType::Fixture(house_guid, fixture) => fixture_packets(
                *house_guid,
                Guid::guid(self),
                fixture,
                self.pos,
                self.rot,
                self.scale,
            ),
        }
    }

    pub fn remove_packets(&self, mode: RemovalMode) -> Vec<Vec<u8>> {
        let mut packets = Vec::new();
        if let Some(temporary_model_id) = self.temporary_model_id {
            packets.push(GamePacket::serialize(&TunneledPacket {
                unknown1: true,
                inner: RemoveTemporaryModel {
                    guid: Guid::guid(self),
                    model_id: temporary_model_id,
                },
            }));
        }

        packets.push(match mode {
            RemovalMode::Immediate => GamePacket::serialize(&TunneledPacket {
                unknown1: true,
                inner: RemoveStandard {
                    guid: Guid::guid(self),
                },
            }),
            RemovalMode::Graceful {
                enable_death_animation,
                removal_delay_millis,
                removal_effect_delay_millis,
                removal_composite_effect_id,
                fade_duration_millis,
            } => GamePacket::serialize(&TunneledPacket {
                unknown1: true,
                inner: RemoveGracefully {
                    guid: Guid::guid(self),
                    use_death_animation: enable_death_animation,
                    delay_millis: removal_delay_millis,
                    composite_effect_delay_millis: removal_effect_delay_millis,
                    composite_effect: removal_composite_effect_id,
                    fade_duration_millis,
                },
            }),
        });

        if let Some(CharacterMount { mount_guid, .. }) = self.mount {
            packets.push(match mode {
                RemovalMode::Immediate => GamePacket::serialize(&TunneledPacket {
                    unknown1: true,
                    inner: RemoveStandard { guid: mount_guid },
                }),
                RemovalMode::Graceful {
                    enable_death_animation,
                    removal_delay_millis,
                    removal_effect_delay_millis,
                    removal_composite_effect_id,
                    fade_duration_millis,
                } => GamePacket::serialize(&TunneledPacket {
                    unknown1: true,
                    inner: RemoveGracefully {
                        guid: Guid::guid(self),
                        use_death_animation: enable_death_animation,
                        delay_millis: removal_delay_millis,
                        composite_effect_delay_millis: removal_effect_delay_millis,
                        composite_effect: removal_composite_effect_id,
                        fade_duration_millis,
                    },
                }),
            });
        }
        packets
    }

    pub fn wield_type(&self) -> WieldType {
        self.wield_type.0
    }
}

impl Guid<u64> for CharacterStats {
    fn guid(&self) -> u64 {
        self.guid
    }
}

#[derive(Clone)]
pub struct Character {
    pub stats: CharacterStats,
    tickable_procedure_tracker: TickableProcedureTracker,
    pub synchronize_with: Option<u64>,
}

impl
    IndexedGuid<
        u64,
        CharacterLocationIndex,
        CharacterNameIndex,
        CharacterSquadIndex,
        CharacterMatchmakingGroupIndex,
        CharacterSynchronizationIndex,
    > for Character
{
    fn guid(&self) -> u64 {
        self.stats.guid
    }

    fn index1(&self) -> CharacterLocationIndex {
        let tickable_synchronization = match self.synchronize_with {
            Some(_) => TickableNpcSynchronization::Synchronized,
            None => TickableNpcSynchronization::Unsynchronized,
        };
        (
            match &self.stats.character_type {
                CharacterType::Player(player) => match player.ready {
                    true => CharacterCategory::PlayerReady,
                    false => CharacterCategory::PlayerUnready,
                },
                _ => match (self.stats.auto_interact_radius > 0.0, self.tickable()) {
                    (true, true) => {
                        CharacterCategory::NpcAutoInteractableTickable(tickable_synchronization)
                    }
                    (true, false) => CharacterCategory::NpcAutoInteractable,
                    (false, true) => CharacterCategory::NpcTickable(tickable_synchronization),
                    (false, false) => CharacterCategory::NpcBasic,
                },
            },
            self.stats.instance_guid,
            Character::chunk(self.stats.pos.x, self.stats.pos.z, self.stats.chunk_size),
        )
    }

    fn index2(&self) -> Option<CharacterNameIndex> {
        self.stats.name.clone()
    }

    fn index3(&self) -> Option<CharacterSquadIndex> {
        self.stats.squad_guid
    }

    fn index4(&self) -> Option<CharacterMatchmakingGroupIndex> {
        match &self.stats.character_type {
            CharacterType::Player(player) => {
                player.minigame_status.as_ref().map(|status| status.group)
            }
            _ => None,
        }
    }

    fn index5(&self) -> Option<CharacterSynchronizationIndex> {
        self.synchronize_with
    }
}

impl Character {
    pub const MIN_CHUNK: Chunk = Chunk {
        x: i32::MIN,
        z: i32::MIN,
        size: u16::MIN,
    };
    pub const MAX_CHUNK: Chunk = Chunk {
        x: i32::MAX,
        z: i32::MAX,
        size: u16::MAX,
    };
    pub const DEFAULT_CHAT_TEXT_COLOR: Rgba = Rgba::new(255, 255, 255, 255);
    pub const DEFAULT_CHAT_BUBBLE_COLOR: Rgba = Rgba::new(240, 226, 212, 255);

    pub fn new(
        guid: u64,
        model_id: u32,
        pos: Pos,
        rot: Pos,
        chunk_size: u16,
        scale: f32,
        character_type: CharacterType,
        mount_id: Option<CharacterMount>,
        cursor: Option<u8>,
        interact_radius: f32,
        auto_interact_radius: f32,
        move_to_interact_offset: f32,
        instance_guid: u64,
        wield_type: WieldType,
        stand_animation_id: i32,
        tickable_procedures: HashMap<String, TickableProcedureConfig>,
        first_possible_procedures: Vec<String>,
        synchronize_with: Option<u64>,
    ) -> Character {
        Character {
            stats: CharacterStats {
                guid,
                model_id,
                pos,
                rot,
                possible_pos: vec![],
                chunk_size,
                scale,
                character_type,
                mount: mount_id,
                cursor,
                is_spawned: true,
                physics: PhysicsState::default(),
                name: None,
                squad_guid: None,
                interact_radius,
                auto_interact_radius,
                move_to_interact_offset,
                instance_guid,
                wield_type: (wield_type, wield_type.holster()),
                holstered: false,
                stand_animation_id,
                temporary_model_id: None,
                speed: CharacterStat {
                    base: 0.0,
                    mount_multiplier: 1.0,
                },
                jump_height_multiplier: CharacterStat {
                    base: 1.0,
                    mount_multiplier: 1.0,
                },
            },
            tickable_procedure_tracker: TickableProcedureTracker::new(
                tickable_procedures,
                first_possible_procedures,
            ),
            synchronize_with,
        }
    }

    pub fn from_player(
        guid: u32,
        model_id: u32,
        pos: Pos,
        rot: Pos,
        chunk_size: u16,
        instance_guid: u64,
        data: Player,
        game_server: &GameServer,
    ) -> Self {
        let wield_type = data
            .battle_classes
            .get(&data.active_battle_class)
            .map(|battle_class| {
                let primary_wield_type = wield_type_from_slot(
                    &battle_class.items,
                    EquipmentSlot::PrimaryWeapon,
                    game_server,
                );
                let secondary_wield_type = wield_type_from_slot(
                    &battle_class.items,
                    EquipmentSlot::SecondaryWeapon,
                    game_server,
                );
                match (primary_wield_type, secondary_wield_type) {
                    (WieldType::SingleSaber, WieldType::None) => WieldType::SingleSaber,
                    (WieldType::SingleSaber, WieldType::SingleSaber) => WieldType::DualSaber,
                    (WieldType::SinglePistol, WieldType::None) => WieldType::SinglePistol,
                    (WieldType::SinglePistol, WieldType::SinglePistol) => WieldType::DualPistol,
                    (WieldType::None, _) => secondary_wield_type,
                    _ => primary_wield_type,
                }
            })
            .unwrap_or(WieldType::None);
        Character {
            stats: CharacterStats {
                guid: player_guid(guid),
                model_id,
                pos,
                rot,
                possible_pos: vec![Pos {
                    x: 0.0,
                    y: 0.0,
                    z: 0.0,
                    w: 0.0,
                }],
                chunk_size,
                scale: 1.0,
                name: Some(format!("{}", data.name)),
                squad_guid: data.squad_guid,
                character_type: CharacterType::Player(Box::new(data)),
                mount: None,
                cursor: None,
                is_spawned: true,
                physics: PhysicsState::default(),
                interact_radius: 0.0,
                auto_interact_radius: 0.0,
                move_to_interact_offset: 2.2,
                instance_guid,
                wield_type: (wield_type, wield_type.holster()),
                holstered: false,
                stand_animation_id: 0,
                temporary_model_id: None,
                speed: CharacterStat {
                    base: 0.0,
                    mount_multiplier: 1.0,
                },
                jump_height_multiplier: CharacterStat {
                    base: 1.0,
                    mount_multiplier: 1.0,
                },
            },
            tickable_procedure_tracker: TickableProcedureTracker::new(HashMap::new(), Vec::new()),
            synchronize_with: None,
        }
    }

    pub fn chunk(x: f32, z: f32, chunk_size: u16) -> Chunk {
        Chunk {
            x: x.div_euclid(chunk_size as f32) as i32,
            z: z.div_euclid(chunk_size as f32) as i32,
            size: chunk_size,
        }
    }

    pub fn set_tickable_procedure_if_exists(
        &mut self,
        new_tickable_procedure: String,
        now: Instant,
    ) {
        self.tickable_procedure_tracker
            .set_procedure_if_exists(new_tickable_procedure, now);
    }

    pub fn tick(
        &mut self,
        now: Instant,
        nearby_player_guids: &[u32],
        nearby_players: &BTreeMap<u64, CharacterReadGuard>,
        mount_configs: &BTreeMap<u32, MountConfig>,
        item_definitions: &BTreeMap<u32, ItemDefinition>,
        customizations: &BTreeMap<u32, Customization>,
    ) -> (Vec<Broadcast>, Option<UpdatePlayerPosition>) {
        self.tickable_procedure_tracker.tick(
            &mut self.stats,
            now,
            nearby_player_guids,
            nearby_players,
            mount_configs,
            item_definitions,
            customizations,
        )
    }

    pub fn current_tickable_procedure(&self) -> Option<&String> {
        self.tickable_procedure_tracker.current_tickable_procedure()
    }

    pub fn last_procedure_change(&self) -> Instant {
        self.tickable_procedure_tracker.last_procedure_change()
    }

    pub fn brandished_wield_type(&self) -> WieldType {
        if self.stats.holstered {
            self.stats.wield_type.1
        } else {
            self.stats.wield_type.0
        }
    }

    pub fn set_brandished_wield_type(&mut self, wield_type: WieldType) {
        self.stats.wield_type = (wield_type, wield_type.holster());
        self.stats.holstered = false;
    }

    pub fn brandish_or_holster(&mut self) {
        let (old_wield_type, new_wield_type) = self.stats.wield_type;
        self.stats.wield_type = (new_wield_type, old_wield_type);
        self.stats.holstered = !self.stats.holstered;
    }

    pub fn interact(
        &mut self,
        requester: u32,
        player_stats: Option<&mut Player>,
        nearby_player_guids: &[u32],
    ) -> WriteLockingBroadcastSupplier {
        let mut new_procedure = None;

        let character_type = self.stats.character_type.clone();

        let broadcast_supplier = match character_type {
            CharacterType::AmbientNpc(ambient_npc) => {
                let (procedure, one_shot_interact) =
                    ambient_npc.interact(self, nearby_player_guids, requester, player_stats);
                new_procedure = procedure;
                one_shot_interact
            }
            CharacterType::Door(door) => door.interact(requester),
            CharacterType::Transport(transport) => transport.interact(requester),
            _ => coerce_to_broadcast_supplier(|_| Ok(Vec::new())),
        };

        if let Some(procedure) = new_procedure {
            self.set_tickable_procedure_if_exists(procedure, Instant::now());
        }

        broadcast_supplier
    }

    fn tickable(&self) -> bool {
        self.tickable_procedure_tracker.tickable()
    }
}<|MERGE_RESOLUTION|>--- conflicted
+++ resolved
@@ -300,19 +300,11 @@
                 unknown54: 0,
                 rail_unknown1: 0.0,
                 rail_unknown2: 0.0,
-<<<<<<< HEAD
-                rail_unknown3: 0.0,
-                pet_customization_model_name1: "".to_string(),
-                pet_customization_model_name2: "".to_string(),
-                pet_customization_model_name3: "".to_string(),
-                override_terrain_model: !self.use_terrain_object_id,
-=======
                 auto_interact_radius: 0.0,
                 head_customization_override: "".to_string(),
                 hair_customization_override: "".to_string(),
                 body_customization_override: "".to_string(),
                 override_terrain_model: false,
->>>>>>> 432ebd5d
                 hover_glow: 0,
                 hover_description: 0,
                 fly_over_effect: 0,
