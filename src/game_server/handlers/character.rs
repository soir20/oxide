--- conflicted
+++ resolved
@@ -180,11 +180,7 @@
     #[serde(default)]
     pub enable_tilt: bool,
     #[serde(default = "default_true")]
-<<<<<<< HEAD
-    pub use_terrain_object_id: bool,
-=======
     pub use_terrain_model: bool,
->>>>>>> fbd08255
     #[serde(default)]
     pub tickable_procedures: HashMap<String, TickableProcedureConfig>,
     #[serde(default)]
@@ -209,11 +205,7 @@
     pub bounce_area_id: i32,
     pub enable_gravity: bool,
     pub enable_tilt: bool,
-<<<<<<< HEAD
-    pub use_terrain_object_id: bool,
-=======
     pub use_terrain_model: bool,
->>>>>>> fbd08255
 }
 
 impl BaseNpc {
@@ -350,115 +342,8 @@
             bounce_area_id: value.bounce_area_id,
             enable_gravity: value.enable_gravity,
             enable_tilt: value.enable_tilt,
-<<<<<<< HEAD
-            use_terrain_object_id: value.use_terrain_object_id,
-=======
             use_terrain_model: value.use_terrain_model,
->>>>>>> fbd08255
-        }
-    }
-}
-
-#[derive(Clone, Deserialize)]
-#[serde(deny_unknown_fields)]
-pub struct PlayerOneShotAction {
-    pub player_one_shot_animation_id: Option<i32>,
-}
-
-#[derive(Clone, Deserialize)]
-#[serde(deny_unknown_fields)]
-pub struct OneShotAction {
-    #[serde(default, flatten)]
-    pub player_action: PlayerOneShotAction,
-    pub one_shot_action_composite_effect_id: Option<u32>,
-    pub one_shot_action_animation_id: Option<i32>,
-    pub award_credits: Option<u32>,
-    #[serde(default)]
-    pub removal_mode: RemovalMode,
-    #[serde(default)]
-    pub despawn_npc: bool,
-    pub duration_millis: u64,
-}
-
-impl OneShotAction {
-    pub fn apply(
-        &self,
-        character: &mut CharacterStats,
-        nearby_player_guids: &[u32],
-        requester: u32,
-        player_stats: Option<&mut Player>,
-    ) -> Result<Vec<Broadcast>, ProcessPacketError> {
-        let mut packets_for_all = Vec::new();
-        let mut packets_for_sender = Vec::new();
-
-        if self.despawn_npc {
-            character.is_spawned = false;
-            packets_for_all.extend(character.remove_packets(self.removal_mode));
-        }
-
-        if let Some(animation_id) = self.one_shot_action_animation_id {
-            packets_for_all.push(GamePacket::serialize(&TunneledPacket {
-                unknown1: true,
-                inner: QueueAnimation {
-                    character_guid: Guid::guid(character),
-                    animation_id,
-                    queue_pos: 0,
-                    delay_seconds: 0.0,
-                    duration_seconds: self.duration_millis as f32 / 1000.0,
-                },
-            }));
-        }
-
-        if let Some(composite_effect_id) = self.one_shot_action_composite_effect_id {
-            packets_for_all.push(GamePacket::serialize(&TunneledPacket {
-                unknown1: true,
-                inner: PlayCompositeEffect {
-                    guid: Guid::guid(character),
-                    triggered_by_guid: 0,
-                    composite_effect: composite_effect_id,
-                    delay_millis: 0,
-                    duration_millis: self.duration_millis as u32,
-                    pos: Pos {
-                        x: 0.0,
-                        y: 0.0,
-                        z: 0.0,
-                        w: 0.0,
-                    },
-                },
-            }));
-        }
-
-        if let Some(animation_id) = self.player_action.player_one_shot_animation_id {
-            packets_for_all.push(GamePacket::serialize(&TunneledPacket {
-                unknown1: true,
-                inner: QueueAnimation {
-                    character_guid: player_guid(requester),
-                    animation_id,
-                    queue_pos: 0,
-                    delay_seconds: 0.0,
-                    duration_seconds: self.duration_millis as f32 / 1000.0,
-                },
-            }));
-        }
-
-        if let Some(awarded_credits) = self.award_credits {
-            if let Some(player) = player_stats {
-                player.credits = player.credits.saturating_add(awarded_credits);
-                packets_for_sender.push(GamePacket::serialize(&TunneledPacket {
-                    unknown1: true,
-                    inner: UpdateCredits {
-                        new_credits: player.credits,
-                    },
-                }));
-            }
-        }
-
-        let broadcasts = vec![
-            Broadcast::Multi(nearby_player_guids.to_vec(), packets_for_all),
-            Broadcast::Single(requester, packets_for_sender),
-        ];
-
-        Ok(broadcasts)
+        }
     }
 }
 
