--- conflicted
+++ resolved
@@ -125,15 +125,10 @@
     pub bounce_area_id: i32,
     #[serde(default = "default_npc_type")]
     pub npc_type: u32,
-<<<<<<< HEAD
-    #[serde(default = "default_true")]
-    pub enable_rotation_and_shadow: bool,
     #[serde(default = "default_true")]
     pub enable_gravity: bool,
-=======
     #[serde(default)]
     pub enable_tilt: bool,
->>>>>>> f60c6245
     #[serde(default)]
     pub tickable_procedures: HashMap<String, TickableProcedureConfig>,
     #[serde(default)]
@@ -156,12 +151,8 @@
     pub visible: bool,
     pub bounce_area_id: i32,
     pub npc_type: u32,
-<<<<<<< HEAD
-    pub enable_rotation_and_shadow: bool,
     pub enable_gravity: bool,
-=======
     pub enable_tilt: bool,
->>>>>>> f60c6245
 }
 
 impl BaseNpc {
@@ -290,12 +281,8 @@
             visible: value.visible,
             bounce_area_id: value.bounce_area_id,
             npc_type: value.npc_type,
-<<<<<<< HEAD
-            enable_rotation_and_shadow: value.enable_rotation_and_shadow,
             enable_gravity: value.enable_gravity,
-=======
             enable_tilt: value.enable_tilt,
->>>>>>> f60c6245
         }
     }
 }
@@ -1420,12 +1407,9 @@
                     mount_multiplier: 1.0,
                 },
                 cursor: self.cursor,
-<<<<<<< HEAD
                 is_spawned: self.is_spawned,
-=======
                 name: None,
                 squad_guid: None,
->>>>>>> f60c6245
             },
             tickable_procedure_tracker: TickableProcedureTracker::new(
                 self.tickable_procedures.clone(),
@@ -1480,11 +1464,11 @@
     pub speed: CharacterStat,
     pub jump_height_multiplier: CharacterStat,
     pub cursor: Option<u8>,
+    pub is_spawned: bool,
     pub name: Option<String>,
     pub squad_guid: Option<u64>,
     wield_type: (WieldType, WieldType),
     holstered: bool,
-    pub is_spawned: bool,
 }
 
 impl Guid<u64> for CharacterStats {
@@ -1582,12 +1566,9 @@
                 character_type,
                 mount_id,
                 cursor,
-<<<<<<< HEAD
                 is_spawned: true,
-=======
                 name: None,
                 squad_guid: None,
->>>>>>> f60c6245
                 interact_radius,
                 auto_interact_radius,
                 instance_guid,
@@ -1654,25 +1635,14 @@
                 character_type: CharacterType::Player(Box::new(data)),
                 mount_id: None,
                 cursor: None,
+                is_spawned: true,
                 interact_radius: 0.0,
                 auto_interact_radius: 0.0,
                 instance_guid,
                 wield_type: (wield_type, wield_type.holster()),
                 holstered: false,
                 animation_id: 0,
-<<<<<<< HEAD
                 speed: 0.0,
-                is_spawned: true,
-=======
-                speed: CharacterStat {
-                    base: 0.0,
-                    mount_multiplier: 1.0,
-                },
-                jump_height_multiplier: CharacterStat {
-                    base: 1.0,
-                    mount_multiplier: 1.0,
-                },
->>>>>>> f60c6245
             },
             tickable_procedure_tracker: TickableProcedureTracker::new(HashMap::new(), Vec::new()),
             synchronize_with: None,
