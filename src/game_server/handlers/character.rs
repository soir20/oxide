--- conflicted
+++ resolved
@@ -8,7 +8,6 @@
 use serde::Deserialize;
 use strum::EnumIter;
 
-<<<<<<< HEAD
 use crate::{
     game_server::{
         packets::{
@@ -27,27 +26,10 @@
             ui::ExecuteScriptWithParams,
             update_position::UpdatePlayerPosition,
             GamePacket, GuidTarget, Name, Pos, Rgba, Target,
-=======
-use crate::game_server::{
-    packets::{
-        chat::{ActionBarTextColor, SendStringId},
-        command::PlaySoundIdOnTarget,
-        item::{Attachment, BaseAttachmentGroup, EquipmentSlot, ItemDefinition, WieldType},
-        minigame::ScoreEntry,
-        player_data::EquippedItem,
-        player_update::{
-            AddNotifications, AddNpc, AddPc, Customization, CustomizationSlot, Hostility, Icon,
-            MoveOnRail, NameplateImage, NotificationData, NpcRelevance, PlayCompositeEffect,
-            QueueAnimation, RemoveGracefully, RemoveStandard, SetAnimation, SingleNotification,
-            SingleNpcRelevance, UpdateSpeed,
->>>>>>> fa9f2c52
         },
-        tunnel::TunneledPacket,
-        ui::ExecuteScriptWithStringParams,
-        update_position::UpdatePlayerPosition,
-        GamePacket, GuidTarget, Name, Pos, Rgba, Target,
+        Broadcast, GameServer, ProcessPacketError, ProcessPacketErrorType,
     },
-    Broadcast, GameServer, ProcessPacketError, ProcessPacketErrorType,
+    teleport_to_zone,
 };
 
 use super::{
