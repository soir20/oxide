--- conflicted
+++ resolved
@@ -759,7 +759,6 @@
         x: 1
         y: 0
         z: 0
-<<<<<<< HEAD
         w: 0 
       is_spawned: false
       tickable_procedures:
@@ -803,16 +802,6 @@
         x: -112.71024
         y: 10.04
         z: 1265.6791
-=======
-        w: 0
-      tickable_procedures: *holotable_procedures
-    # Green Starfighter
-    - model_id: 721
-      pos:
-        x: 103.105900
-        y: 24.367970
-        z: -206.494000
->>>>>>> 432ebd5d
         w: 1
       rot:
         x: 1
@@ -854,7 +843,6 @@
             - procedure: spawn
               weight: 300
             - procedure: empty
-<<<<<<< HEAD
               weight: 89700
     # Blue Orb Double Spawn Timer Two
     - key: Blue Orb Double Spawn Timer Two
@@ -862,15 +850,6 @@
         x: -112.71024
         y: 10.04
         z: 1265.6791
-=======
-              weight: 1259
-    # Purple Starfighter
-    - model_id: 723
-      pos:
-        x: 119.735400
-        y: 24.688350
-        z: -159.544900
->>>>>>> 432ebd5d
         w: 1
       rot:
         x: 1
@@ -912,16 +891,9 @@
             - procedure: spawn
               weight: 300
             - procedure: empty
-<<<<<<< HEAD
               weight: 89700
     # Gold Orb Spawn Timer
     - key: Gold Orb Spawn Timer
-=======
-              weight: 1259
-    # Training Room Main Platform Lift
-    - model_id: 1438
-      physics: Disabled
->>>>>>> 432ebd5d
       pos:
         x: 103.22819
         y: 10.146223
@@ -937,7 +909,6 @@
         spawn:
           weight: 150
           steps:
-<<<<<<< HEAD
             - spawned_state: Always
               duration_millis: 1
           next_possible_procedures:
@@ -988,22 +959,6 @@
           y: 9.969916
           z: -189.04732
           w: 1
-=======
-            - speed: 2
-              new_pos_offset_y: 10
-              duration_millis: 12000
-            - speed: 2
-              new_pos_offset_y: -10
-              duration_millis: 12000
-    # Training Room Dueling Platform Lift
-    - model_id: 1438
-      physics: Disabled
-      pos:
-        x: 130.9
-        y: -3.6210175
-        z: 379.9795
-        w: 1
->>>>>>> 432ebd5d
       rot:
         x: 1
         y: 0
@@ -2933,11 +2888,10 @@
       tickable_procedures: *holotable_procedures
     # Green Starfighter
     - model_id: 721
-      npc_type: 2
       pos:
-        x: 118.4039
-        y: 56.78223
-        z: -328.2816
+        x: 103.105900
+        y: 24.367970
+        z: -206.494000
         w: 1
       rot:
         x: 0
@@ -2975,11 +2929,10 @@
               weight: 1259
     # Purple Starfighter
     - model_id: 723
-      npc_type: 2
       pos:
-        x: 135.5886
-        y: 24.97458
-        z: -26.69256
+        x: 119.735400
+        y: 24.688350
+        z: -159.544900
         w: 1
       rot:
         x: 0
@@ -3017,7 +2970,7 @@
               weight: 1259
     # Training Room Main Platform Lift
     - model_id: 1438
-      npc_type: 1
+      physics: Disabled
       pos:
         x: 148.8
         y: -3.6210175
@@ -3033,13 +2986,13 @@
           steps:
             - speed: 2
               new_pos_offset_y: 10
-              duration_millis: 10000
+              duration_millis: 12000
             - speed: 2
               new_pos_offset_y: -10
-              duration_millis: 10000
+              duration_millis: 12000
     # Training Room Dueling Platform Lift
     - model_id: 1438
-      npc_type: 1
+      physics: Disabled
       pos:
         x: 130.9
         y: -3.6210175
