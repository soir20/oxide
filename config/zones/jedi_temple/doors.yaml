---
jedi_temple:
  doors:
    veranda_to_archives:
      pos:
        x: 898.7137
        y: 172.44917
        z: 1527.221
        w: 1
      terrain_object_id: 1278971264
<<<<<<< HEAD
      destination:
        pos:
          x: 1757.083
          y: 10
          z: 1694
          w: 1
        rot:
            x: -1.5
            y: 0
            z: 0
            w: 0
      interact_radius: 7
    archives_to_veranda:
        pos:
          x: 1760.083
          y: 10
          z: 1694
          w: 1
        terrain_object_id: 1278971880
        destination:
          pos:
            x: 898.7137
            y: 172.44917
            z: 1529.221
            w: 1
          rot:
            x: 0
            y: 0
            z: 1.5
            w: 0
        interact_radius: 7
    veranda_to_workshop:
       pos:
         x: 898.6971
         y: 172.44917
         z: 1566.624
         w: 1
       terrain_object_id: 1278971325
       destination:
         pos:
           x: -356.4902
           y: 10
           z: 1780.211
           w: 1
         rot:
           x: 1.5
           y: 0
           z: 0
           w: 0
       interact_radius: 7
    workshop_to_veranda:
       pos:
         x: -359.4902
         y: 10
         z: 1780.211
         w: 1
       terrain_object_id: 1278971932
       destination:
         pos:
           x: 898.6971
           y: 172.44917
           z: 1564.624
           w: 1
         rot:
           x: 0
           y: 0
           z: -1.5
           w: 0
       interact_radius: 7
       auto_interact_radius: 2.5
    veranda_to_main_hall_left:
       pos:
         x: 922.5864
         y: 178.51657
         z: 1530.958
         w: 1
       terrain_object_id: 1278971263
       destination:
         pos:
           x: 1256.403
           y: 10
           z: 291.7501
           w: 1
         rot:
           x: 0
           y: 0
           z: -1
           w: 0
       interact_radius: 7
    main_hall_to_veranda_left:
       pos:
         x: 1256.403
         y: 10
         z: 294.7501
         w: 1
       terrain_object_id: 1278972312
       destination:
         pos:
           x: 919.5864
           y: 178.51657
           z: 1530.958
           w: 1
         rot:
           x: -1.5
           y: 0
           z: 0
           w: 0
       interact_radius: 7
    veranda_to_main_hall_right:
       pos:
         x: 922.5864
         y: 178.51657
         z: 1562.8
         w: 1
       terrain_object_id: 1278971324
       destination:
         pos:
           x: 1305.649
           y: 10
           z: 291.7528
           w: 1
         rot:
           x: 0
           y: 0
           z: -1
           w: 0
       interact_radius: 7
    main_hall_to_veranda_right:
       pos:
         x: 1305.649
         y: 10
         z: 294.7528
         w: 1
       terrain_object_id: 1278972383
       destination:
         pos:
           x: 919.5864
           y: 178.51657
           z: 1562.8
           w: 1
         rot:
           x: -1.5
           y: 0
           z: 0
           w: 0
       interact_radius: 7
    main_hall_to_training_room:
       pos:
         x: 1242.232
         y: 10
         z: 275.1337
         w: 1
       terrain_object_id: 1278972313
       destination:
         pos:
           x: 160.4435
           y: 6.8242483
           z: 415.3869
           w: 1
         rot:
           x: 0
           y: 0
           z: -1.5
           w: 0
       interact_radius: 7
    training_room_to_main_hall:
       pos:
         x: 160.4435
         y: 6.8242483
         z: 418.3869
         w: 1
       terrain_object_id: 1265074699
       destination:
         pos:
           x: 1245.232
           y: 10
           z: 275.1337
           w: 1
         rot:
           x: 1.5
           y: 0
           z: 0
           w: 0
       interact_radius: 7
    main_hall_to_hangar:
       pos:
         x: 1242.241
         y: 10
         z: 253.2976
         w: 1
       terrain_object_id: 1278972223
       destination:
         pos:
           x: 130.3168
           y: 10
           z: -181.1351
           w: 1
         rot:
           x: -1.5
           y: 0
           z: 0
           w: 0
       interact_radius: 7
    hangar_to_main_hall:
       pos:
         x: 133.3168
         y: 10
         z: -181.1351
         w: 1
       terrain_object_id: 1278977468
       destination:
         pos:
           x: 1245.241
           y: 10
           z: 253.2976
           w: 1
         rot:
           x: 1.5
           y: 0
           z: 0
           w: 0
       interact_radius: 7
    main_hall_to_lounge:
       pos:
         x: 1319.713
         y: 10
         z: 275.1354
         w: 1
       terrain_object_id: 1278972382
       destination:
         pos:
           x: -133.2943
           y: 10
           z: 1270.001
           w: 1
         rot:
           x: 1.5
           y: 0
           z: 0
           w: 0
       interact_radius: 7
    lounge_to_main_hall:
       pos:
         x: -136.2943
         y: 10
         z: 1270.001
         w: 1
       terrain_object_id: 1278976521
       destination:
         pos:
           x: 1316.713
           y: 10
           z: 275.1354
           w: 1
         rot:
           x: -1.5
           y: 0
           z: 0
           w: 0
       interact_radius: 7
    main_hall_to_war_room:
       pos:
         x: 1319.77
         y: 10
         z: 253.2967
         w: 1
       terrain_object_id: 1278972261
       destination:
         pos:
           x: 693.7585
           y: 10
           z: -2.675201
           w: 1
         rot:
           x: 1.5
           y: 0
           z: 0
           w: 0
       interact_radius: 7
    war_room_to_main_hall:
       pos:
         x: 690.7585
         y: 10
         z: -2.675201
         w: 1
       terrain_object_id: 1278976738
       destination:
         pos:
           x: 1316.77
           y: 10
           z: 253.2967
           w: 1
         rot:
           x: -1.5
           y: 0
           z: 0
           w: 0
       interact_radius: 7
    veranda_to_construction_chamber:
       pos:
         x: 922.5898
         y: 178.51657
         z: 1546.969
         w: 1
       terrain_object_id: 1359076121
       destination:
         pos:
           x: 1487.53
           y: 70
           z: 890.248076
           w: 1
         rot:
           x: 0
           y: 0
           z: 1.5
           w: 0
         zone: !Any
           template_guid: 25
       interact_radius: 7
    lounge_to_club:
       pos:
         x: -106.5555
         y: 10
         z: 1247.071
         w: 1
       terrain_object_id: 1359076115
       destination:
         pos:
           x: 764.51
           y: 10
           z: 683.99
           w: 1
         rot:
           x: 1.5
           y: 0
           z: 0
           w: 0
         zone: !Any
           template_guid: 25
       interact_radius: 7
=======
      destination_pos:
        x: 1757.083
        y: 10
        z: 1694
        w: 1
      destination_rot:
        x: -1.5
        y: 0
        z: 0
        w: 0
      interact_radius: 7
    archives_to_veranda:
      pos:
        x: 1760.083
        y: 10
        z: 1694
        w: 1
      terrain_object_id: 1278971880
      destination_pos:
        x: 898.7137
        y: 172.44917
        z: 1529.221
        w: 1
      destination_rot:
        x: 0
        y: 0
        z: 1.5
        w: 0
      interact_radius: 7
    veranda_to_workshop:
      pos:
        x: 898.6971
        y: 172.44917
        z: 1566.624
        w: 1
      terrain_object_id: 1278971325
      destination_pos:
        x: -356.4902
        y: 10
        z: 1780.211
        w: 1
      destination_rot:
        x: 1.5
        y: 0
        z: 0
        w: 0
      interact_radius: 7
    workshop_to_veranda:
      pos:
        x: -359.4902
        y: 10
        z: 1780.211
        w: 1
      terrain_object_id: 1278971932
      destination_pos:
        x: 898.6971
        y: 172.44917
        z: 1564.624
        w: 1
      destination_rot:
        x: 0
        y: 0
        z: -1.5
        w: 0
      interact_radius: 7
      auto_interact_radius: 2.5
    veranda_to_main_hall_left:
      pos:
        x: 922.5864
        y: 178.51657
        z: 1530.958
        w: 1
      terrain_object_id: 1278971263
      destination_pos:
        x: 1256.403
        y: 10
        z: 291.7501
        w: 1
      destination_rot:
        x: 0
        y: 0
        z: -1
        w: 0
      interact_radius: 7
    main_hall_to_veranda_left:
      pos:
        x: 1256.403
        y: 10
        z: 294.7501
        w: 1
      terrain_object_id: 1278972312
      destination_pos:
        x: 919.5864
        y: 178.51657
        z: 1530.958
        w: 1
      destination_rot:
        x: -1.5
        y: 0
        z: 0
        w: 0
      interact_radius: 7
    veranda_to_main_hall_right:
      pos:
        x: 922.5864
        y: 178.51657
        z: 1562.8
        w: 1
      terrain_object_id: 1278971324
      destination_pos:
        x: 1305.649
        y: 10
        z: 291.7528
        w: 1
      destination_rot:
        x: 0
        y: 0
        z: -1
        w: 0
      interact_radius: 7
    main_hall_to_veranda_right:
      pos:
        x: 1305.649
        y: 10
        z: 294.7528
        w: 1
      terrain_object_id: 1278972383
      destination_pos:
        x: 919.5864
        y: 178.51657
        z: 1562.8
        w: 1
      destination_rot:
        x: -1.5
        y: 0
        z: 0
        w: 0
      interact_radius: 7
    main_hall_to_training_room:
      pos:
        x: 1242.232
        y: 10
        z: 275.1337
        w: 1
      terrain_object_id: 1278972313
      destination_pos:
        x: 160.4435
        y: 6.8242483
        z: 415.3869
        w: 1
      destination_rot:
        x: 0
        y: 0
        z: -1.5
        w: 0
      interact_radius: 7
    training_room_to_main_hall:
      pos:
        x: 160.4435
        y: 6.8242483
        z: 418.3869
        w: 1
      terrain_object_id: 1265074699
      destination_pos:
        x: 1245.232
        y: 10
        z: 275.1337
        w: 1
      destination_rot:
        x: 1.5
        y: 0
        z: 0
        w: 0
      interact_radius: 7
    main_hall_to_hangar:
      pos:
        x: 1242.241
        y: 10
        z: 253.2976
        w: 1
      terrain_object_id: 1278972223
      destination_pos:
        x: 130.3168
        y: 10
        z: -181.1351
        w: 1
      destination_rot:
        x: -1.5
        y: 0
        z: 0
        w: 0
      interact_radius: 7
    hangar_to_main_hall:
      pos:
        x: 133.3168
        y: 10
        z: -181.1351
        w: 1
      terrain_object_id: 1278977468
      destination_pos:
        x: 1245.241
        y: 10
        z: 253.2976
        w: 1
      destination_rot:
        x: 1.5
        y: 0
        z: 0
        w: 0
      interact_radius: 7
    main_hall_to_lounge:
      pos:
        x: 1319.713
        y: 10
        z: 275.1354
        w: 1
      terrain_object_id: 1278972382
      destination_pos:
        x: -133.2943
        y: 10
        z: 1270.001
        w: 1
      destination_rot:
        x: 1.5
        y: 0
        z: 0
        w: 0
      interact_radius: 7
    lounge_to_main_hall:
      pos:
        x: -136.2943
        y: 10
        z: 1270.001
        w: 1
      terrain_object_id: 1278976521
      destination_pos:
        x: 1316.713
        y: 10
        z: 275.1354
        w: 1
      destination_rot:
        x: -1.5
        y: 0
        z: 0
        w: 0
      interact_radius: 7
    main_hall_to_war_room:
      pos:
        x: 1319.77
        y: 10
        z: 253.2967
        w: 1
      terrain_object_id: 1278972261
      destination_pos:
        x: 693.7585
        y: 10
        z: -2.675201
        w: 1
      destination_rot:
        x: 1.5
        y: 0
        z: 0
        w: 0
      interact_radius: 7
    war_room_to_main_hall:
      pos:
        x: 690.7585
        y: 10
        z: -2.675201
        w: 1
      terrain_object_id: 1278976738
      destination_pos:
        x: 1316.77
        y: 10
        z: 253.2967
        w: 1
      destination_rot:
        x: -1.5
        y: 0
        z: 0
        w: 0
      interact_radius: 7
    veranda_to_construction_chamber:
      pos:
        x: 922.5898
        y: 178.51657
        z: 1546.969
        w: 1
      terrain_object_id: 1359076121
      destination_pos:
        x: 1487.53
        y: 70
        z: 890.248076
        w: 1
      destination_rot:
        x: 0
        y: 0
        z: 1.5
        w: 0
      destination_zone: !Any
        template_guid: 25
      interact_radius: 7
    lounge_to_club:
      pos:
        x: -106.5555
        y: 10
        z: 1247.071
        w: 1
      terrain_object_id: 1359076115
      destination_pos:
        x: 764.51
        y: 10
        z: 683.99
        w: 1
      destination_rot:
        x: 1.5
        y: 0
        z: 0
        w: 0
      destination_zone: !Any
        template_guid: 25
      interact_radius: 7
>>>>>>> 89dffeb7
<|MERGE_RESOLUTION|>--- conflicted
+++ resolved
@@ -8,7 +8,6 @@
         z: 1527.221
         w: 1
       terrain_object_id: 1278971264
-<<<<<<< HEAD
       destination:
         pos:
           x: 1757.083
@@ -28,17 +27,16 @@
           z: 1694
           w: 1
         terrain_object_id: 1278971880
-        destination:
-          pos:
-            x: 898.7137
-            y: 172.44917
-            z: 1529.221
-            w: 1
-          rot:
-            x: 0
-            y: 0
-            z: 1.5
-            w: 0
+        destination_pos:
+          x: 898.7137
+          y: 172.44917
+          z: 1529.221
+          w: 1
+        destination_rot:
+          x: 0
+          y: 0
+          z: 1.5
+          w: 0
         interact_radius: 7
     veranda_to_workshop:
        pos:
@@ -348,328 +346,4 @@
            w: 0
          zone: !Any
            template_guid: 25
-       interact_radius: 7
-=======
-      destination_pos:
-        x: 1757.083
-        y: 10
-        z: 1694
-        w: 1
-      destination_rot:
-        x: -1.5
-        y: 0
-        z: 0
-        w: 0
-      interact_radius: 7
-    archives_to_veranda:
-      pos:
-        x: 1760.083
-        y: 10
-        z: 1694
-        w: 1
-      terrain_object_id: 1278971880
-      destination_pos:
-        x: 898.7137
-        y: 172.44917
-        z: 1529.221
-        w: 1
-      destination_rot:
-        x: 0
-        y: 0
-        z: 1.5
-        w: 0
-      interact_radius: 7
-    veranda_to_workshop:
-      pos:
-        x: 898.6971
-        y: 172.44917
-        z: 1566.624
-        w: 1
-      terrain_object_id: 1278971325
-      destination_pos:
-        x: -356.4902
-        y: 10
-        z: 1780.211
-        w: 1
-      destination_rot:
-        x: 1.5
-        y: 0
-        z: 0
-        w: 0
-      interact_radius: 7
-    workshop_to_veranda:
-      pos:
-        x: -359.4902
-        y: 10
-        z: 1780.211
-        w: 1
-      terrain_object_id: 1278971932
-      destination_pos:
-        x: 898.6971
-        y: 172.44917
-        z: 1564.624
-        w: 1
-      destination_rot:
-        x: 0
-        y: 0
-        z: -1.5
-        w: 0
-      interact_radius: 7
-      auto_interact_radius: 2.5
-    veranda_to_main_hall_left:
-      pos:
-        x: 922.5864
-        y: 178.51657
-        z: 1530.958
-        w: 1
-      terrain_object_id: 1278971263
-      destination_pos:
-        x: 1256.403
-        y: 10
-        z: 291.7501
-        w: 1
-      destination_rot:
-        x: 0
-        y: 0
-        z: -1
-        w: 0
-      interact_radius: 7
-    main_hall_to_veranda_left:
-      pos:
-        x: 1256.403
-        y: 10
-        z: 294.7501
-        w: 1
-      terrain_object_id: 1278972312
-      destination_pos:
-        x: 919.5864
-        y: 178.51657
-        z: 1530.958
-        w: 1
-      destination_rot:
-        x: -1.5
-        y: 0
-        z: 0
-        w: 0
-      interact_radius: 7
-    veranda_to_main_hall_right:
-      pos:
-        x: 922.5864
-        y: 178.51657
-        z: 1562.8
-        w: 1
-      terrain_object_id: 1278971324
-      destination_pos:
-        x: 1305.649
-        y: 10
-        z: 291.7528
-        w: 1
-      destination_rot:
-        x: 0
-        y: 0
-        z: -1
-        w: 0
-      interact_radius: 7
-    main_hall_to_veranda_right:
-      pos:
-        x: 1305.649
-        y: 10
-        z: 294.7528
-        w: 1
-      terrain_object_id: 1278972383
-      destination_pos:
-        x: 919.5864
-        y: 178.51657
-        z: 1562.8
-        w: 1
-      destination_rot:
-        x: -1.5
-        y: 0
-        z: 0
-        w: 0
-      interact_radius: 7
-    main_hall_to_training_room:
-      pos:
-        x: 1242.232
-        y: 10
-        z: 275.1337
-        w: 1
-      terrain_object_id: 1278972313
-      destination_pos:
-        x: 160.4435
-        y: 6.8242483
-        z: 415.3869
-        w: 1
-      destination_rot:
-        x: 0
-        y: 0
-        z: -1.5
-        w: 0
-      interact_radius: 7
-    training_room_to_main_hall:
-      pos:
-        x: 160.4435
-        y: 6.8242483
-        z: 418.3869
-        w: 1
-      terrain_object_id: 1265074699
-      destination_pos:
-        x: 1245.232
-        y: 10
-        z: 275.1337
-        w: 1
-      destination_rot:
-        x: 1.5
-        y: 0
-        z: 0
-        w: 0
-      interact_radius: 7
-    main_hall_to_hangar:
-      pos:
-        x: 1242.241
-        y: 10
-        z: 253.2976
-        w: 1
-      terrain_object_id: 1278972223
-      destination_pos:
-        x: 130.3168
-        y: 10
-        z: -181.1351
-        w: 1
-      destination_rot:
-        x: -1.5
-        y: 0
-        z: 0
-        w: 0
-      interact_radius: 7
-    hangar_to_main_hall:
-      pos:
-        x: 133.3168
-        y: 10
-        z: -181.1351
-        w: 1
-      terrain_object_id: 1278977468
-      destination_pos:
-        x: 1245.241
-        y: 10
-        z: 253.2976
-        w: 1
-      destination_rot:
-        x: 1.5
-        y: 0
-        z: 0
-        w: 0
-      interact_radius: 7
-    main_hall_to_lounge:
-      pos:
-        x: 1319.713
-        y: 10
-        z: 275.1354
-        w: 1
-      terrain_object_id: 1278972382
-      destination_pos:
-        x: -133.2943
-        y: 10
-        z: 1270.001
-        w: 1
-      destination_rot:
-        x: 1.5
-        y: 0
-        z: 0
-        w: 0
-      interact_radius: 7
-    lounge_to_main_hall:
-      pos:
-        x: -136.2943
-        y: 10
-        z: 1270.001
-        w: 1
-      terrain_object_id: 1278976521
-      destination_pos:
-        x: 1316.713
-        y: 10
-        z: 275.1354
-        w: 1
-      destination_rot:
-        x: -1.5
-        y: 0
-        z: 0
-        w: 0
-      interact_radius: 7
-    main_hall_to_war_room:
-      pos:
-        x: 1319.77
-        y: 10
-        z: 253.2967
-        w: 1
-      terrain_object_id: 1278972261
-      destination_pos:
-        x: 693.7585
-        y: 10
-        z: -2.675201
-        w: 1
-      destination_rot:
-        x: 1.5
-        y: 0
-        z: 0
-        w: 0
-      interact_radius: 7
-    war_room_to_main_hall:
-      pos:
-        x: 690.7585
-        y: 10
-        z: -2.675201
-        w: 1
-      terrain_object_id: 1278976738
-      destination_pos:
-        x: 1316.77
-        y: 10
-        z: 253.2967
-        w: 1
-      destination_rot:
-        x: -1.5
-        y: 0
-        z: 0
-        w: 0
-      interact_radius: 7
-    veranda_to_construction_chamber:
-      pos:
-        x: 922.5898
-        y: 178.51657
-        z: 1546.969
-        w: 1
-      terrain_object_id: 1359076121
-      destination_pos:
-        x: 1487.53
-        y: 70
-        z: 890.248076
-        w: 1
-      destination_rot:
-        x: 0
-        y: 0
-        z: 1.5
-        w: 0
-      destination_zone: !Any
-        template_guid: 25
-      interact_radius: 7
-    lounge_to_club:
-      pos:
-        x: -106.5555
-        y: 10
-        z: 1247.071
-        w: 1
-      terrain_object_id: 1359076115
-      destination_pos:
-        x: 764.51
-        y: 10
-        z: 683.99
-        w: 1
-      destination_rot:
-        x: 1.5
-        y: 0
-        z: 0
-        w: 0
-      destination_zone: !Any
-        template_guid: 25
-      interact_radius: 7
->>>>>>> 89dffeb7
+       interact_radius: 7