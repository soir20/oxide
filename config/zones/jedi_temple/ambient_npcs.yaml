---
jedi_temple:
  ambient_npcs:
<<<<<<< HEAD
    breaker:
      key: breaker
      model_id: 1207
      name_id: 19237
      pos:
        x: 72.97756
        y: 10.049025
        z: -181.06
        w: 1
      rot:
        x: 1
        y: 0
        z: -0.13887587
        w: 0
      cursor: 53
      notification_icon: 37
      one_shot_interaction:
        dialog_option_key: Breaker
        duration_millis: 1
    veranda_fountain:
      terrain_object_id: 1278971305
      model_id: 907
      name_id: 16957
=======
    #
    # Archives
    #
    clone_guard_archives_1:
      model_id: 1936
>>>>>>> 89dffeb7
      pos:
        x: 1687.0
        y: 19.00174
        z: 1700.40
        w: 1
      rot:
        x: 1
        y: 0
        z: 0
        w: 0
      stand_animation_id: 2505
      cursor: 54
      clickable: false
      enable_interact_popup: false
<<<<<<< HEAD
      use_terrain_model: false
      show_name: false
      enable_gravity: false
      interact_radius: 3.3
      move_to_interact_offset: 3.2
      one_shot_interaction:
        composite_effect_id: 1959
        player_one_shot_animation_id: 3014
        duration_millis: 5000
    war_room_holotable_holograms:
      name_id: 32914
      model_id: 44
=======
      one_shot_action_on_interact:
        one_shot_action_animation_id: 2506
        duration_millis: 4000
      interact_radius: 6
      auto_interact_radius: 5
    clone_guard_archives_2:
      model_id: 1936
>>>>>>> 89dffeb7
      pos:
        x: 1687.0
        y: 19.000898
        z: 1687.75
        w: 1
      rot:
        x: 1
        y: 0
        z: 0
        w: 0
      stand_animation_id: 2505
      cursor: 54
      clickable: false
      enable_interact_popup: false
      one_shot_action_on_interact:
        one_shot_action_animation_id: 2506
        duration_millis: 4000
      interact_radius: 6
      auto_interact_radius: 5
    clone_guard_archives_3:
      model_id: 1936
      pos:
        x: 1689.5
        y: 10.040001
        z: 1697.8173
        w: 1
      rot:
        x: 1
        y: 0
        z: 0
        w: 0
      stand_animation_id: 2505
      cursor: 54
      clickable: false
      enable_interact_popup: false
      one_shot_action_on_interact:
        one_shot_action_animation_id: 2506
        duration_millis: 4000
      interact_radius: 6
      auto_interact_radius: 5
    clone_guard_archives_4:
      model_id: 1936
      pos:
        x: 1689.5
        y: 10.040001
        z: 1690.27
        w: 1
      rot:
        x: 1
        y: 0
        z: 0
        w: 0
      stand_animation_id: 2505
      cursor: 54
      clickable: false
      enable_interact_popup: false
      one_shot_action_on_interact:
        one_shot_action_animation_id: 2506
        duration_millis: 4000
      interact_radius: 6
      auto_interact_radius: 5
    clone_guard_archives_5:
      model_id: 1936
      pos:
        x: 1760.18
        y: 18.948153
        z: 1701.4
        w: 1
      rot:
        x: -1
        y: 0
        z: 0
        w: 0
      stand_animation_id: 2505
      cursor: 54
      clickable: false
      enable_interact_popup: false
      one_shot_action_on_interact:
        one_shot_action_animation_id: 2506
        duration_millis: 4000
      interact_radius: 6
      auto_interact_radius: 5
    clone_guard_archives_6:
      model_id: 1936
      pos:
        x: 1760.18
        y: 18.948153
        z: 1686.67
        w: 1
      rot:
        x: -1
        y: 0
        z: 0
        w: 0
      stand_animation_id: 2505
      cursor: 54
      clickable: false
      enable_interact_popup: false
      one_shot_action_on_interact:
        one_shot_action_animation_id: 2506
        duration_millis: 4000
      interact_radius: 6
      auto_interact_radius: 5
    # Gonk Droid on second floor
    archives_npc_1:
      model_id: 233
      pos:
        x: 1756.5
        y: 18.948153
        z: 1682.5162
        w: 1
      rot:
        x: -0.5
        y: 0
        z: 1
        w: 0
    # Droid next to Jocasta Nu
    daily_holocron_door_npc_1:
      model_id: 300
      pos:
        x: 1692.8328
        y: 10.040001
        z: 1695.3916
        w: 1.0
      rot:
        x: 1
        y: 0
        z: 0
        w: 1.0
      composite_effect_id: 2053
    daily_trivia_terminal_npc_1:
      model_id: 219
      enable_gravity: false
      pos:
        x: 1723.835
        y: 10.040001
        z: 1694.052
        w: 1.0
      rot:
        x: -1
        y: 0
        z: 0
        w: 1.0
      stand_animation_id: 2545
    force_perception_terminal_npc_1:
      model_id: 2033
      enable_gravity: false
      pos:
        x: 1743.925
        y: 10.070001
        z: 1694.052
        w: 1.0
      rot:
        x: -1
        y: 0
        z: 0
        w: 1.0
      stand_animation_id: 2543
      tickable_procedures:
        wake:
          is_interruptible: false
          steps:
            - one_shot_animation_id: 2544
              duration_millis: 5000
        empty:
          weight: 588
          steps:
            - duration_millis: 1000
    jedi_archives_bust_06:
      model_id: 1007
      terrain_object_id: 1283389222
      use_terrain_model: false
      enable_gravity: false
      pos:
        x: 1696.775
        y: 11.63229
        z: 1684.887
        w: 1.0
      rot:
        x: 0
        y: 90
        z: 0
        w: 1.0
      stand_animation_id: 2547
      cursor: 54
      enable_interact_popup: false
      interact_radius: 5
      move_to_interact_offset: 4
      one_shot_action_on_interact:
        player_one_shot_animation_id: 3014
        one_shot_action_animation_id: 2548
        duration_millis: 2000

    #
    # Hanger
    #
    joker:
      key: joker
      model_id: 1580
      name_id: 3967
      show_name: false
      pos:
        x: 128.93307
        y: 10.146215
        z: -188.32434
        w: 1
      rot:
        x: 0.64425725
        y: 0
        z: 0.7648088
        w: 0
      cursor: 53
      enable_interact_popup: false
      procedure_on_interact:
        - procedure: naboo
        - procedure: dooku
        - procedure: yoda_music
        - procedure: manufacturing_droid
        - procedure: windu
        - procedure: r2
        - procedure: no_more
        - procedure: yoda_birthday
        - procedure: twilek_coin_flip
        - procedure: medics_jedi
        - procedure: commander_trouble
        - procedure: yoda_short
      tickable_procedures:
        naboo:
          is_interruptible: false
          steps:
            - chat_message_id: 17300
              sound_id: 3580
              duration_millis: 2000
            - duration_millis: 2000
            - chat_message_id: 17302
              sound_id: 3582
              duration_millis: 1000
            - duration_millis: 1000
            - chat_message_id: 17304
              sound_id: 3584
              one_shot_animation_id: 3006
              duration_millis: 7000
            - duration_millis: 5000
        dooku:
          is_interruptible: false
          steps:
            - chat_message_id: 17300
              sound_id: 3580
              duration_millis: 2000
            - duration_millis: 2000
            - chat_message_id: 17305
              sound_id: 3585
              duration_millis: 1000
            - duration_millis: 1000
            - chat_message_id: 17307
              sound_id: 3587
              one_shot_animation_id: 3006
              duration_millis: 6000
            - duration_millis: 6000
        yoda_music:
          is_interruptible: false
          steps:
            - chat_message_id: 17309
              sound_id: 3589
              duration_millis: 3000
            - duration_millis: 3000
            - chat_message_id: 17311
              sound_id: 3591
              one_shot_animation_id: 3006
              duration_millis: 7000
            - duration_millis: 5000
        manufacturing_droid:
          is_interruptible: false
          steps:
            - chat_message_id: 17313
              sound_id: 3593
              duration_millis: 5000
            - duration_millis: 5000
            - chat_message_id: 17315
              sound_id: 3595
              one_shot_animation_id: 3006
              duration_millis: 10000
            - duration_millis: 5000
        windu:
          is_interruptible: false
          steps:
            - chat_message_id: 17300
              sound_id: 3580
              duration_millis: 2000
            - duration_millis: 2000
            - chat_message_id: 17317
              sound_id: 3597
              duration_millis: 1000
            - duration_millis: 1000
            - chat_message_id: 17319
              sound_id: 3599
              one_shot_animation_id: 3006
              duration_millis: 7000
            - duration_millis: 7000
        r2:
          is_interruptible: false
          steps:
            - chat_message_id: 17320
              sound_id: 3600
              duration_millis: 1000
            - duration_millis: 1000
            - chat_message_id: 17322
              sound_id: 3602
              one_shot_animation_id: 3006
              duration_millis: 6000
            - duration_millis: 7000
        no_more:
          is_interruptible: false
          steps:
            - duration_millis: 5000
            - chat_message_id: 17325
              sound_id: 3605
              duration_millis: 2000
            - duration_millis: 9000
        yoda_birthday:
          is_interruptible: false
          steps:
            - chat_message_id: 17327
              sound_id: 3607
              duration_millis: 5000
            - duration_millis: 3000
            - chat_message_id: 17329
              sound_id: 3609
              one_shot_animation_id: 3006
              duration_millis: 8000
        twilek_coin_flip:
          is_interruptible: false
          steps:
            - chat_message_id: 17330
              sound_id: 3610
              duration_millis: 4000
            - duration_millis: 4000
            - chat_message_id: 17332
              sound_id: 3612
              one_shot_animation_id: 3006
              duration_millis: 6000
            - duration_millis: 6000
        medics_jedi:
          is_interruptible: false
          steps:
            - chat_message_id: 17335
              sound_id: 3615
              duration_millis: 3000
            - duration_millis: 3000
            - chat_message_id: 17337
              sound_id: 3617
              one_shot_animation_id: 3006
              duration_millis: 6000
        commander_trouble:
          is_interruptible: false
          steps:
            - chat_message_id: 17338
              sound_id: 3618
              duration_millis: 3000
            - duration_millis: 2000
            - chat_message_id: 17340
              sound_id: 3620
              one_shot_animation_id: 3006
              duration_millis: 10000
        yoda_short:
          is_interruptible: false
          steps:
            - chat_message_id: 17342
              sound_id: 3622
              one_shot_animation_id: 3006
              duration_millis: 10000
            - duration_millis: 7000
        empty:
          weight: 588
          steps:
            - duration_millis: 1000
    spanner:
      model_id: 708
      name_id: 3968
      show_name: false
      pos:
        x: 129.79893
        y: 10.146215
        z: -186.46703
        w: 1
      rot:
        x: -0.55723685
        y: 0
        z: -0.83035356
        w: 0
      enable_interact_popup: false
      tickable_procedures:
        naboo:
          steps:
            - duration_millis: 2000
            - chat_message_id: 17301
              sound_id: 3581
              duration_millis: 2000
            - duration_millis: 1000
            - chat_message_id: 17303
              sound_id: 3583
              duration_millis: 1000
            - one_shot_animation_id: 3004
              duration_millis: 7000
            - chat_message_id: 17334
              sound_id: 3614
              duration_millis: 5000
        dooku:
          steps:
            - duration_millis: 2000
            - chat_message_id: 17301
              sound_id: 3581
              duration_millis: 2000
            - duration_millis: 1000
            - chat_message_id: 17306
              sound_id: 3586
              duration_millis: 2000
            - one_shot_animation_id: 3004
              duration_millis: 6000
            - chat_message_id: 17308
              sound_id: 3588
              duration_millis: 6000
        yoda_music:
          steps:
            - duration_millis: 3000
            - chat_message_id: 17310
              sound_id: 3590
              duration_millis: 3000
            - one_shot_animation_id: 3004
              duration_millis: 7000
            - chat_message_id: 17312
              sound_id: 3592
              duration_millis: 5000
        manufacturing_droid:
          steps:
            - duration_millis: 5000
            - chat_message_id: 17314
              sound_id: 3594
              duration_millis: 5000
            - one_shot_animation_id: 3004
              duration_millis: 10000
            - chat_message_id: 17316
              sound_id: 3596
              duration_millis: 5000
        windu:
          steps:
            - duration_millis: 2000
            - chat_message_id: 17301
              sound_id: 3581
              duration_millis: 2000
            - duration_millis: 1000
            - chat_message_id: 17318
              sound_id: 3598
              duration_millis: 1000
            - one_shot_animation_id: 3004
              duration_millis: 7000
            - chat_message_id: 17341
              sound_id: 3621
              duration_millis: 7000
        r2:
          steps:
            - duration_millis: 1000
            - chat_message_id: 17321
              sound_id: 3601
              duration_millis: 1000
            - one_shot_animation_id: 3004
              duration_millis: 6000
            - chat_message_id: 17323
              sound_id: 3603
              duration_millis: 7000
        no_more:
          steps:
            - chat_message_id: 17324
              sound_id: 3604
              duration_millis: 5000
            - duration_millis: 2000
            - chat_message_id: 17326
              sound_id: 3606
              duration_millis: 9000
        yoda_birthday:
          steps:
            - duration_millis: 5000
            - chat_message_id: 17328
              sound_id: 3608
              duration_millis: 3000
            - one_shot_animation_id: 3004
              duration_millis: 8000
        twilek_coin_flip:
          steps:
            - duration_millis: 4000
            - chat_message_id: 17331
              sound_id: 3611
              duration_millis: 4000
            - one_shot_animation_id: 3004
              duration_millis: 6000
            - chat_message_id: 17333
              sound_id: 3613
              duration_millis: 6000
        medics_jedi:
          steps:
            - duration_millis: 3000
            - chat_message_id: 17336
              sound_id: 3616
              duration_millis: 3000
            - one_shot_animation_id: 3004
              duration_millis: 6000
        commander_trouble:
          steps:
            - duration_millis: 3000
            - chat_message_id: 17339
              sound_id: 3619
              duration_millis: 2000
            - one_shot_animation_id: 3004
              duration_millis: 10000
        yoda_short:
          steps:
            - one_shot_animation_id: 3004
              duration_millis: 10000
            - chat_message_id: 17343
              sound_id: 3623
              duration_millis: 7000
        empty:
          weight: 588
          steps:
            - duration_millis: 1000
      synchronize_with: joker
    hangar_purple_jedi_starfighter:
      model_id: 723
      pos:
        x: 119.7354
        y: 24.68835
        z: -159.5449
        w: 1
      rot:
        x: 0
        y: 0
        z: 0
        w: 0
      is_spawned: false
      enable_gravity: false
      tickable_procedures:
        spawn:
          weight: 36
          steps:
            - spawned_state: OnFirstStepTick
              rail_id: 37
              composite_effect_id: 1021
              duration_millis: 12500
          next_possible_procedures:
            - procedure: remove
        remove:
          steps:
            - spawned_state: Despawn
              duration_millis: 1000
          next_possible_procedures:
            - procedure: spawn
            - procedure: empty
              weight: 1259
        empty:
          weight: 1259
          steps:
            - duration_millis: 1000
          next_possible_procedures:
            - procedure: spawn
              weight: 36
            - procedure: empty
              weight: 1259
    hangar_green_jedi_starfighter:
      model_id: 721
      pos:
        x: 103.1059
        y: 24.36797
        z: -206.494
        w: 1
      rot:
        x: 0
        y: 0
        z: 0
        w: 0
      is_spawned: false
      enable_gravity: false
      tickable_procedures:
        spawn:
          weight: 36
          steps:
            - spawned_state: OnFirstStepTick
              rail_id: 36
              composite_effect_id: 1021
              duration_millis: 11500
          next_possible_procedures:
            - procedure: remove
        remove:
          steps:
            - spawned_state: Despawn
              duration_millis: 1000
          next_possible_procedures:
            - procedure: spawn
            - procedure: empty
              weight: 1259
        empty:
          weight: 1259
          steps:
            - duration_millis: 1000
          next_possible_procedures:
            - procedure: spawn
              weight: 36
            - procedure: empty
              weight: 1259
    clone_guard_hanger_1:
      model_id: 1936
      pos:
        x: 72.97756
        y: 10.024778
        z: -178.88186
        w: 1
      rot:
        x: 1
        y: 0
        z: 0
        w: 0
      stand_animation_id: 2505
      cursor: 54
      clickable: false
      enable_interact_popup: false
      one_shot_action_on_interact:
        one_shot_action_animation_id: 2506
        duration_millis: 4000
      interact_radius: 6
      auto_interact_radius: 5
    clone_guard_hanger_2:
      model_id: 1936
      pos:
        x: 72.97756
        y: 10.024778
        z: -183.58834
        w: 1
      rot:
        x: 1
        y: 0
        z: 0
        w: 0
      stand_animation_id: 2505
      cursor: 54
      clickable: false
      enable_interact_popup: false
      one_shot_action_on_interact:
        one_shot_action_animation_id: 2506
        duration_millis: 4000
      interact_radius: 6
      auto_interact_radius: 5
    # Dianoga Barrel
    hanger_npc_1:
      model_id: 1089
      pos:
        x: 97.0
        y: 9.975351
        z: -204.5
        w: 1.0
      rot:
        x: 1
        y: 0
        z: 0.75
        w: 0
      stand_animation_id: 2301
      cursor: 54
      enable_interact_popup: false
      interact_radius: 5
      move_to_interact_offset: 4.9
      one_shot_action_on_interact:
        player_one_shot_animation_id: 3014
        one_shot_action_animation_id: 2302
        duration_millis: 6000
    # Clone with Missile Rack
    hanger_npc_2:
      model_id: 968
      pos:
        x: 106.64343
        y: 9.97293
        z: -197.51973
        w: 1.0
      rot:
        x: 0.5162447
        y: 0
        z: -0.8564411
        w: 0
      stand_animation_id: 2554
      cursor: 54
      enable_interact_popup: false
      interact_radius: 5
      move_to_interact_offset: 4.9
      one_shot_action_on_interact:
        player_one_shot_animation_id: 3014
        one_shot_action_animation_id: 2555
        duration_millis: 8000

    #
    # Lounge
    #
    clone_guard_lounge_1:
      model_id: 1936
      pos:
        x: -109.8
        y: 10.04
        z: 1247.5
        w: 1
      rot:
        x: 0
        y: 0
        z: 1
        w: 0
      stand_animation_id: 2505
      cursor: 54
      clickable: false
      enable_interact_popup: false
      one_shot_action_on_interact:
        one_shot_action_animation_id: 2506
        duration_millis: 4000
      interact_radius: 6
      auto_interact_radius: 5
    clone_guard_lounge_2:
      model_id: 1936
      pos:
        x: -103.56
        y: 10.04
        z: 1247.5
        w: 1
      rot:
        x: 0
        y: 0
        z: 1
        w: 0
      stand_animation_id: 2505
      cursor: 54
      clickable: false
      enable_interact_popup: false
      one_shot_action_on_interact:
        one_shot_action_animation_id: 2506
        duration_millis: 4000
      interact_radius: 6
      auto_interact_radius: 5
    # Arm wrestle clone
    lounge_npc_1:
      key: lounge_npc_1
      model_id: 1952
      enable_gravity: false
      pos:
        x: -123.1
        y: 10.04
        z: 1275.7268
        w: 1
      rot:
        x: 0
        y: 0
        z: 1
        w: 0
      stand_animation_id: 2580
      tickable_procedures:
        arm_wrestle:
          is_interruptible: false
          steps:
            - one_shot_animation_id: 2564
              duration_millis: 5000
        empty:
          weight: 588
          steps:
            - duration_millis: 15000
          next_possible_procedures:
            - procedure: arm_wrestle
              weight: 300
            - procedure: empty
    # Arm wrestle clone
    lounge_npc_2:
      model_id: 1958
      enable_gravity: false
      pos:
        x: -123.1
        y: 10.04
        z: 1275.7268
        w: 1
      rot:
        x: 0
        y: 0
        z: 1
        w: 0
      stand_animation_id: 2581
      tickable_procedures:
        arm_wrestle:
          is_interruptible: false
          steps:
            - one_shot_animation_id: 2565
              duration_millis: 5000
        empty:
          weight: 588
          steps:
            - duration_millis: 15000
          next_possible_procedures:
            - procedure: arm_wrestle
              weight: 300
            - procedure: empty
      synchronize_with: lounge_npc_1
    three_interactible_cannisters:
      model_id: 826
      pos:
        x: -132.0
        y: 10.04
        z: 1280.0
        w: 1
      rot:
        x: -1
        y: 0
        z: 0
        w: 0
      stand_animation_id: 2301
      cursor: 54
      enable_interact_popup: false
      interact_radius: 5
      move_to_interact_offset: 4.9
      one_shot_action_on_interact:
        player_one_shot_animation_id: 3014
        one_shot_action_animation_id: 2302
        duration_millis: 7000

    #
    # Main Hall
    #
    # Guard Left of Warroom Door
    clone_guard_main_hall_1:
      model_id: 1936
      pos:
        x: 1316.5754
        y: 10.038356
        z: 248.66127
        w: 1
      rot:
        x: -1
        y: 0
        z: 0
        w: 0
      stand_animation_id: 2505
      cursor: 54
      clickable: false
      enable_interact_popup: false
      one_shot_action_on_interact:
        one_shot_action_animation_id: 2506
        duration_millis: 4000
      interact_radius: 6
      auto_interact_radius: 5
    # Guard Right of Warroom Door
    clone_guard_main_hall_2:
      model_id: 1936
      pos:
        x: 1316.5754
        y: 10.038356
        z: 258.17294
        w: 1
      rot:
        x: -1
        y: 0
        z: 0
        w: 0
      stand_animation_id: 2505
      cursor: 54
      clickable: false
      enable_interact_popup: false
      one_shot_action_on_interact:
        one_shot_action_animation_id: 2506
        duration_millis: 4000
      interact_radius: 6
      auto_interact_radius: 5
    # Guard Left of Lounge Door
    clone_guard_main_hall_3:
      model_id: 1936
      pos:
        x: 1316.5754
        y: 10.038356
        z: 270.4659
        w: 1
      rot:
        x: -1
        y: 0
        z: 0
        w: 0
      stand_animation_id: 2505
      cursor: 54
      clickable: false
      enable_interact_popup: false
      one_shot_action_on_interact:
        one_shot_action_animation_id: 2506
        duration_millis: 4000
      interact_radius: 6
      auto_interact_radius: 5
    # Guard Right of Lounge Door
    clone_guard_main_hall_4:
      model_id: 1936
      pos:
        x: 1316.5754
        y: 10.038356
        z: 279.80606
        w: 1
      rot:
        x: -1
        y: 0
        z: 0
        w: 0
      stand_animation_id: 2505
      cursor: 54
      clickable: false
      enable_interact_popup: false
      one_shot_action_on_interact:
        one_shot_action_animation_id: 2506
        duration_millis: 4000
      interact_radius: 6
      auto_interact_radius: 5
    # Guard Left of Training Room Door
    clone_guard_main_hall_5:
      model_id: 1936
      pos:
        x: 1245.4246
        y: 10.038356
        z: 270.4659
        w: 1
      rot:
        x: 1
        y: 0
        z: 0
        w: 0
      stand_animation_id: 2505
      cursor: 54
      clickable: false
      enable_interact_popup: false
      one_shot_action_on_interact:
        one_shot_action_animation_id: 2506
        duration_millis: 4000
      interact_radius: 6
      auto_interact_radius: 5
    # Guard Right of Training Room Door
    clone_guard_main_hall_6:
      model_id: 1936
      pos:
        x: 1245.4246
        y: 10.038356
        z: 279.80606
        w: 1
      rot:
        x: 1
        y: 0
        z: 0
        w: 0
      stand_animation_id: 2505
      cursor: 54
      clickable: false
      enable_interact_popup: false
      one_shot_action_on_interact:
        one_shot_action_animation_id: 2506
        duration_millis: 4000
      interact_radius: 6
      auto_interact_radius: 5
    # Guard Left of Hanger Door
    clone_guard_main_hall_7:
      model_id: 1936
      pos:
        x: 1245.4246
        y: 10.038356
        z: 248.66127
        w: 1
      rot:
        x: 1
        y: 0
        z: 0
        w: 0
      stand_animation_id: 2505
      cursor: 54
      clickable: false
      enable_interact_popup: false
      one_shot_action_on_interact:
        one_shot_action_animation_id: 2506
        duration_millis: 4000
      interact_radius: 6
      auto_interact_radius: 5
    # Guard Right of Hanger Door
    clone_guard_main_hall_8:
      model_id: 1936
      pos:
        x: 1245.4246
        y: 10.038356
        z: 258.17294
        w: 1
      rot:
        x: 1
        y: 0
        z: 0
        w: 0
      stand_animation_id: 2505
      cursor: 54
      clickable: false
      enable_interact_popup: false
      one_shot_action_on_interact:
        one_shot_action_animation_id: 2506
        duration_millis: 4000
      interact_radius: 6
      auto_interact_radius: 5
    # Guard Left Side Left of Shops Door
    clone_guard_main_hall_9:
      model_id: 1936
      pos:
        x: 1310.2212
        y: 10.038356
        z: 291.12292
        w: 1
      rot:
        x: 0
        y: 0
        z: -1
        w: 0
      stand_animation_id: 2505
      cursor: 54
      clickable: false
      enable_interact_popup: false
      one_shot_action_on_interact:
        one_shot_action_animation_id: 2506
        duration_millis: 4000
      interact_radius: 6
      auto_interact_radius: 5
    # Guard Left Side Right of Shops Door
    clone_guard_main_hall_10:
      model_id: 1936
      pos:
        x: 1300.8906
        y: 10.038356
        z: 291.12292
        w: 1
      rot:
        x: 0
        y: 0
        z: -1
        w: 0
      stand_animation_id: 2505
      cursor: 54
      clickable: false
      enable_interact_popup: false
      one_shot_action_on_interact:
        one_shot_action_animation_id: 2506
        duration_millis: 4000
      interact_radius: 6
      auto_interact_radius: 5
    # Guard Right Side Left of Shops Door
    clone_guard_main_hall_11:
      model_id: 1936
      pos:
        x: 1261.1245
        y: 10.038356
        z: 291.12292
        w: 1
      rot:
        x: 0
        y: 0
        z: -1
        w: 0
      stand_animation_id: 2505
      cursor: 54
      clickable: false
      enable_interact_popup: false
      one_shot_action_on_interact:
        one_shot_action_animation_id: 2506
        duration_millis: 4000
      interact_radius: 6
      auto_interact_radius: 5
    # Guard Right Side Right of Shops Door
    clone_guard_main_hall_12:
      model_id: 1936
      pos:
        x: 1251.7163
        y: 10.038356
        z: 291.12292
        w: 1
      rot:
        x: 0
        y: 0
        z: -1
        w: 0
      stand_animation_id: 2505
      cursor: 54
      clickable: false
      enable_interact_popup: false
      one_shot_action_on_interact:
        one_shot_action_animation_id: 2506
        duration_millis: 4000
      interact_radius: 6
      auto_interact_radius: 5
    three_interactible_crates:
      model_id: 187
      pos:
        x: 1243.6746
        y: 10.038356
        z: 263.5
        w: 1
      rot:
        x: 0.25
        y: 0
        z: 0.5
        w: 0
      stand_animation_id: 2301
      cursor: 54
      enable_interact_popup: false
      interact_radius: 5
      move_to_interact_offset: 4.9
      one_shot_action_on_interact:
        player_one_shot_animation_id: 3014
        one_shot_action_animation_id: 2302
        duration_millis: 8000

    #
    # Shops
    #
    veranda_fountain:
      terrain_object_id: 1278971305
      model_id: 907
      name_id: 16957
      pos:
        x: 897.7858
        y: 172.44917
        z: 1547.0056
        w: 1
      rot:
        x: 0
        y: 0
        z: 0
        w: 0
      cursor: 54
      enable_interact_popup: false
      use_terrain_model: false
      show_name: false
      enable_gravity: false
      interact_radius: 3.3
      move_to_interact_offset: 3.2
      one_shot_action_on_interact:
        one_shot_action_composite_effect_id: 1959
        player_one_shot_animation_id: 3014
        duration_millis: 5000
    # Guard Top Right Main Hall Door
    clone_guard_shops_1:
      model_id: 1936
      pos:
        x: 917.18353
        y: 178.45145
        z: 1566.1334
        w: 1.0
      rot:
        x: 0
        y: 0
        z: -1
        w: 0
      stand_animation_id: 2505
      cursor: 54
      clickable: false
      enable_interact_popup: false
      one_shot_action_on_interact:
        one_shot_action_animation_id: 2506
        duration_millis: 4000
      interact_radius: 6
      auto_interact_radius: 5
    # Guard Next to Workshop Door
    clone_guard_shops_2:
      model_id: 1936
      pos:
        x: 898.0
        y: 172.44919
        z: 1561.6
        w: 1.0
      rot:
        x: -1
        y: 0
        z: 0
        w: 0
      stand_animation_id: 2505
      cursor: 54
      clickable: false
      enable_interact_popup: false
      one_shot_action_on_interact:
        one_shot_action_animation_id: 2506
        duration_millis: 4000
      interact_radius: 6
      auto_interact_radius: 5
    # Guard Top Left Main Hall Door
    clone_guard_shops_3:
      model_id: 1936
      pos:
        x: 917.18353
        y: 178.45145
        z: 1527.4415
        w: 1.0
      rot:
        x: 0
        y: 0
        z: 1
        w: 0
      stand_animation_id: 2505
      cursor: 54
      clickable: false
      enable_interact_popup: false
      one_shot_action_on_interact:
        one_shot_action_animation_id: 2506
        duration_millis: 4000
      interact_radius: 6
      auto_interact_radius: 5
    # Guard Next to Archives Door
    clone_guard_shops_4:
      model_id: 1936
      pos:
        x: 898.0
        y: 172.44919
        z: 1532.5
        w: 1.0
      rot:
        x: -1
        y: 0
        z: 0
        w: 0
      stand_animation_id: 2505
      cursor: 54
      clickable: false
      enable_interact_popup: false
      one_shot_action_on_interact:
        one_shot_action_animation_id: 2506
        duration_millis: 4000
      interact_radius: 6
      auto_interact_radius: 5

    #
    # Training Room
    #
    # Spinning Lightsaber Front Jedi
    training_room_main_platform_lift:
      model_id: 1438
      physics: Disabled
      pos:
        x: 148.8
        y: -3.6210175
        z: 379.9795
        w: 1
      rot:
        x: 1.5708
        y: 0
        z: 0
        w: 0
      tickable_procedures:
        lift:
          steps:
            - speed: 2
              new_pos_offset_y: 10
              duration_millis: 10000
            - speed: 2
              new_pos_offset_y: -10
              duration_millis: 10000
    training_room_dueling_platform_lift:
      model_id: 1438
      physics: Disabled
      pos:
        x: 130.9
        y: -3.6210175
        z: 379.9795
        w: 1
      rot:
        x: -1.5708
        y: 0
        z: 0
        w: 0
      tickable_procedures:
        lift:
          steps:
            - speed: 2
              new_pos_offset_y: 12
              duration_millis: 12000
            - speed: 2
              new_pos_offset_y: -12
              duration_millis: 12000
    saber_strike_npc_1:
      model_id: 146
      pos:
        x: 139.95262
        y: 6.8242335
        z: 339.0148
        w: 1.0
      rot:
        x: 0.43124008
        y: 0
        z: 0.9022371
        w: 0
      stand_animation_id: 2504
    # Spinning Lightsaber Jump Jedi
    saber_strike_npc_2:
      model_id: 147
      pos:
        x: 144.97792
        y: 6.8242335
        z: 334.98163
        w: 1.0
      rot:
        x: -1
        y: 0
        z: 0
        w: 0
      stand_animation_id: 2529
    # Horizontal Spinning Lightsaber Jedi
    saber_strike_npc_3:
      model_id: 223
      pos:
        x: 141.74367
        y: 7.0
        z: 326.64008
        w: 1.0
      rot:
        x: 0
        y: 0
        z: 1
        w: 0
      stand_animation_id: 2503
    # Drill Sergeant for push-up clones
    clone_push-ups_npc_1:
      model_id: 60
      pos:
        x: 106.5
        y: -3.6210203
        z: 390.5
        w: 1.0
      rot:
        x: -1
        y: 0
        z: 0
        w: 0
      stand_animation_id: 2505
    # Rest of these are clones doing push-ups
    clone_push-ups_npc_2:
      model_id: 48
      pos:
        x: 101.0
        y: -3.6210194
        z: 394.5
        w: 1.0
      rot:
        x: 1
        y: 0
        z: 0
        w: 0
      stand_animation_id: 2524
    clone_push-ups_npc_3:
      model_id: 48
      pos:
        x: 101.02
        y: -3.6210194
        z: 392.25
        w: 1.0
      rot:
        x: 1
        y: 0
        z: 0
        w: 0
      stand_animation_id: 2524
    clone_push-ups_npc_4:
      model_id: 48
      pos:
        x: 101.04
        y: -3.6210194
        z: 390.0
        w: 1.0
      rot:
        x: 1
        y: 0
        z: 0
        w: 0
      stand_animation_id: 2524
    clone_push-ups_npc_5:
      model_id: 48
      pos:
        x: 101.06
        y: -3.6210194
        z: 387.75
        w: 1.0
      rot:
        x: 1
        y: 0
        z: 0
        w: 0
      stand_animation_id: 2524
    clone_push-ups_npc_6:
      model_id: 48
      pos:
        x: 97.38
        y: -3.6210198
        z: 394.25
        w: 1.0
      rot:
        x: 1
        y: 0
        z: 0
        w: 0
      stand_animation_id: 2524
    clone_push-ups_npc_7:
      model_id: 48
      pos:
        x: 97.36
        y: -3.6210198
        z: 392.0
        w: 1.0
      rot:
        x: 1
        y: 0
        z: 0
        w: 0
      stand_animation_id: 2524
    clone_push-ups_npc_8:
      model_id: 48
      pos:
        x: 97.34
        y: -3.6210198
        z: 389.75
        w: 1.0
      rot:
        x: 1
        y: 0
        z: 0
        w: 0
      stand_animation_id: 2524
    # Clone climbing wall
    wall_climb_npc_1:
      model_id: 1948
      scale: 0.83
      pos:
        x: 135.8
        y: 9.95
        z: 379.9
        w: 1
      rot:
        x: -1
        y: 0
        z: 0
        w: 0
      stand_animation_id: 2511
    # Clone climbing wall
    wall_climb_npc_2:
      model_id: 1949
      scale: 0.83
      pos:
        x: 135.8
        y: 9.95
        z: 379.9
        w: 1
      rot:
        x: -1
        y: 0
        z: 0
        w: 0
      stand_animation_id: 2512
    # Jedi climbing wall
    wall_climb_npc_3:
      model_id: 41
      scale: 0.83
      pos:
        x: 135.8
        y: 9.95
        z: 379.9
        w: 1
      rot:
        x: -1
        y: 0
        z: 0
        w: 0
      stand_animation_id: 2516
    # Clone climbing wall
    wall_climb_npc_4:
      model_id: 1950
      scale: 0.83
      pos:
        x: 135.8
        y: 9.95
        z: 379.9
        w: 1
      rot:
        x: -1
        y: 0
        z: 0
        w: 0
      stand_animation_id: 2513
    # Clone climbing wall
    wall_climb_npc_5:
      model_id: 1951
      scale: 0.83
      pos:
        x: 135.8
        y: 9.95
        z: 379.9
        w: 1
      rot:
        x: -1
        y: 0
        z: 0
        w: 0
      stand_animation_id: 2514
    # Clone climbing wall
    wall_climb_npc_6:
      model_id: 48
      scale: 0.83
      pos:
        x: 135.8
        y: 9.95
        z: 379.9
        w: 1
      rot:
        x: -1
        y: 0
        z: 0
        w: 0
      stand_animation_id: 2515
    # Clone obstacles
    obstacles_npc_1:
      model_id: 48
      scale: 0.83
      pos:
        x: 135.8
        y: 9.95
        z: 379.9
        w: 1
      rot:
        x: -1
        y: 0
        z: 0
        w: 0
      stand_animation_id: 2507
    # Clone obstacles
    obstacles_npc_2:
      model_id: 1947
      scale: 0.83
      pos:
        x: 135.8
        y: 9.95
        z: 379.9
        w: 1
      rot:
        x: -1
        y: 0
        z: 0
        w: 0
      stand_animation_id: 2508
    # Jedi obstacles
    obstacles_npc_3:
      model_id: 412
      scale: 0.83
      pos:
        x: 135.8
        y: 9.95
        z: 379.9
        w: 1
      rot:
        x: -1
        y: 0
        z: 0
        w: 0
      stand_animation_id: 2509
    # Jedi obstacles
    obstacles_npc_4:
      model_id: 42
      scale: 0.83
      pos:
        x: 135.8
        y: 9.95
        z: 379.9
        w: 1
      rot:
        x: -1
        y: 0
        z: 0
        w: 0
      stand_animation_id: 2510
    # Jedi Pillars
    pillars_npc_1:
      model_id: 42
      scale: 0.83
      pos:
        x: 135.9
        y: 9.95
        z: 380.15
        w: 1.0
      rot:
        x: -1
        y: 0
        z: 0
        w: 0
      stand_animation_id: 2536
    # Clone Pillars
    pillars_npc_2:
      model_id: 1947
      scale: 0.83
      pos:
        x: 135.9
        y: 9.95
        z: 380.15
        w: 1.0
      rot:
        x: -1
        y: 0
        z: 0
        w: 0
      stand_animation_id: 2537
    # Clone Pillars
    pillars_npc_3:
      model_id: 1946
      scale: 0.83
      pos:
        x: 135.9
        y: 9.95
        z: 380.15
        w: 1.0
      rot:
        x: -1
        y: 0
        z: 0
        w: 0
      stand_animation_id: 2538

    #
    # War Room
    #
    war_room_holotable_holograms:
      name_id: 32914
      model_id: 44
      pos:
        x: 707.52936
        y: 10.979759
        z: -5.1
        w: 1
      rot:
        x: 0
        y: 0
        z: 0
        w: 0
      show_name: false
      tickable_procedures:
        arc_troopers_hologram:
          steps:
            - model_id: 354
              duration_millis: 10000
          next_possible_procedures:
            - procedure: invisible
        battle_droid_hologram:
          steps:
            - model_id: 352
              duration_millis: 10000
          next_possible_procedures:
            - procedure: invisible
        super_battle_droid_hologram:
          steps:
            - model_id: 351
              duration_millis: 10000
          next_possible_procedures:
            - procedure: invisible
        droideka_hologram:
          steps:
            - animation_id: 9002
              model_id: 350
              duration_millis: 10000
          next_possible_procedures:
            - procedure: invisible
        invisible:
          steps:
            - model_id: 44
              duration_millis: 5000
          next_possible_procedures:
            - procedure: arc_troopers_hologram
            - procedure: battle_droid_hologram
            - procedure: super_battle_droid_hologram
            - procedure: droideka_hologram

    #
    # Workshop
    #
    # Droid Pile
    workshop_npc_1:
      model_id: 1009
      pos:
        x: -337.12753
        y: 10.175473
        z: 1771.0919
        w: 1.0
      rot:
        x: 0.6814254
        y: 0
        z: -0.7318875
        w: 0
      stand_animation_id: 2560
      cursor: 54
      enable_interact_popup: false
      interact_radius: 5
      move_to_interact_offset: 4.9
      one_shot_action_on_interact:
        player_one_shot_animation_id: 3014
        one_shot_action_animation_id: 2561
        duration_millis: 5000
    # Zombie Droid
    workshop_npc_2:
      model_id: 1027
      pos:
        x: -331.35208
        y: 10.191933
        z: 1771.8655
        w: 1.0
      rot:
        x: -0.2867432
        y: 0
        z: 0.9580074
        w: 0
      stand_animation_id: 2558
      cursor: 54
      enable_interact_popup: false
      interact_radius: 5
      move_to_interact_offset: 4.9
      one_shot_action_on_interact:
        player_one_shot_animation_id: 3014
        one_shot_action_animation_id: 2559
        duration_millis: 12000
    # Pink Astromech Droid
    workshop_npc_3:
      model_id: 2220
      pos:
        x: -337.6852
        y: 10.242787
        z: 1778.0006
        w: 1.0
      rot:
        x: 0.43641397
        y: 0
        z: 0.89974594
        w: 1.0
    # Running Gonk Droid
    workshop_npc_4:
      model_id: 233
      pos:
        x: -347.34412
        y: 11.888292
        z: 1792.9979
        w: 1.0
      rot:
        x: 0.010594733
        y: 0
        z: 0.9999439
        w: 0
      stand_animation_id: 3
    # Astromech Droid next to Commander Gree
    workshop_npc_5:
      model_id: 642
      name_id: 12797
      show_name: false
      pos:
        x: -330.9994
        y: 10.185185
        z: 1791.6196
        w: 1.0
      rot:
        x: -0.7430571
        y: 0
        z: -0.6692279
        w: 1.0
      composite_effect_id: 2044
    # Battle Droid on Table
    workshop_npc_6:
      model_id: 1065
      pos:
        x: -336.9498
        y: 11.457644
        z: 1781.624
        w: 1.0
      rot:
        x: -1
        y: 0
        z: 0.05
        w: 1.0
      stand_animation_id: 2562
      cursor: 54
      enable_interact_popup: false
      one_shot_action_on_interact:
        player_one_shot_animation_id: 3014
        one_shot_action_animation_id: 2563
        duration_millis: 5000
      interact_radius: 5
      move_to_interact_offset: 4
    # Hidden Monkey Lizard
    workshop_npc_7:
      model_id: 1612
      texture_alias: Green
      pos:
        x: -349.7
        y: 16.736858
        z: 1775.4
        w: 1.0
      rot:
        x: 0.65553665
        y: 0
        z: 0.7551633
        w: 1.0
      stand_animation_id: 661<|MERGE_RESOLUTION|>--- conflicted
+++ resolved
@@ -1,37 +1,11 @@
 ---
 jedi_temple:
   ambient_npcs:
-<<<<<<< HEAD
-    breaker:
-      key: breaker
-      model_id: 1207
-      name_id: 19237
-      pos:
-        x: 72.97756
-        y: 10.049025
-        z: -181.06
-        w: 1
-      rot:
-        x: 1
-        y: 0
-        z: -0.13887587
-        w: 0
-      cursor: 53
-      notification_icon: 37
-      one_shot_interaction:
-        dialog_option_key: Breaker
-        duration_millis: 1
-    veranda_fountain:
-      terrain_object_id: 1278971305
-      model_id: 907
-      name_id: 16957
-=======
     #
     # Archives
     #
     clone_guard_archives_1:
       model_id: 1936
->>>>>>> 89dffeb7
       pos:
         x: 1687.0
         y: 19.00174
@@ -46,20 +20,6 @@
       cursor: 54
       clickable: false
       enable_interact_popup: false
-<<<<<<< HEAD
-      use_terrain_model: false
-      show_name: false
-      enable_gravity: false
-      interact_radius: 3.3
-      move_to_interact_offset: 3.2
-      one_shot_interaction:
-        composite_effect_id: 1959
-        player_one_shot_animation_id: 3014
-        duration_millis: 5000
-    war_room_holotable_holograms:
-      name_id: 32914
-      model_id: 44
-=======
       one_shot_action_on_interact:
         one_shot_action_animation_id: 2506
         duration_millis: 4000
@@ -67,7 +27,6 @@
       auto_interact_radius: 5
     clone_guard_archives_2:
       model_id: 1936
->>>>>>> 89dffeb7
       pos:
         x: 1687.0
         y: 19.000898
@@ -264,6 +223,25 @@
     #
     # Hanger
     #
+    breaker:
+      key: breaker
+      model_id: 1207
+      name_id: 19237
+      pos:
+        x: 72.97756
+        y: 10.049025
+        z: -181.06
+        w: 1
+      rot:
+        x: 1
+        y: 0
+        z: -0.13887587
+        w: 0
+      cursor: 53
+      notification_icon: 37
+      one_shot_interaction:
+        dialog_option_key: Breaker
+        duration_millis: 1
     joker:
       key: joker
       model_id: 1580
