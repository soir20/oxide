[
    {
        "comment": "Popular",
        "guid": 1,
        "name_id": 51596,
        "icon_id": 5808,
        "sort_order": 1,
        "portal_entries": []
    },
    {
        "comment": "Action",
        "guid": 2,
        "name_id": 51597,
        "icon_id": 5805,
        "sort_order": 2,
        "portal_entries": [
            {
                "guid": 9000,
                "name_id": 45187,
                "description_id": 45193,
                "members_only": true,
                "is_flash": true,
                "is_active": true,
                "param1": 0,
                "icon_id": 4911,
                "background_icon_id": 0,
                "is_popular": false,
                "is_game_of_day": false,
                "sort_order": 9000,
                "tutorial_swf": "HowtoHasbroAttackShip.swf",
                "stage_group": {
                    "guid": 9000,
                    "name_id": 45187,
                    "description_id": 45193,
                    "icon_id": 4905,
                    "stage_icon_id": 4905,
                    "members_only": true,
                    "stage_select_map_name": "RepublicGunship",
                    "stages": [
                        {
                            "Stage": {
                                "guid": 9001,
                                "name_id": 45254,
                                "description_id": 45193,
                                "stage_icon_id": 4906,
                                "start_screen_icon_id": 4849,
                                "min_players": 1,
                                "max_players": 1,
                                "difficulty": 1,
                                "start_sound_id": 5502,
                                "members_only": true,
                                "require_previous_completed": false,
                                "link_name": "stage",
                                "short_name": "stage01",
                                "flash_game": "HasbroAttackShip.swf",
                                "zone_template_guid": 200,
                                "score_to_credits_expression": "x / 177"
                            }
                        },
                        {
                            "Stage": {
                                "guid": 9002,
                                "name_id": 45255,
                                "description_id": 45193,
                                "stage_icon_id": 4907,
                                "start_screen_icon_id": 4848,
                                "min_players": 1,
                                "max_players": 1,
                                "difficulty": 2,
                                "start_sound_id": 5502,
                                "members_only": true,
                                "require_previous_completed": false,
                                "link_name": "stage",
                                "short_name": "stage02",
                                "flash_game": "HasbroAttackShip.swf",
                                "zone_template_guid": 200,
                                "score_to_credits_expression": "x / 208"
                            }
                        },
                        {
                            "Stage": {
                                "guid": 9003,
                                "name_id": 45256,
                                "description_id": 45193,
                                "stage_icon_id": 4908,
                                "start_screen_icon_id": 4847,
                                "min_players": 1,
                                "max_players": 1,
                                "difficulty": 3,
                                "start_sound_id": 5502,
                                "members_only": true,
                                "require_previous_completed": false,
                                "link_name": "stage",
                                "short_name": "stage03",
                                "flash_game": "HasbroAttackShip.swf",
                                "zone_template_guid": 200,
                                "score_to_credits_expression": "x / 219"
                            }
                        }
                    ]
                }
            },
            {
                "guid": 10000,
                "name_id": 8387,
                "description_id": 9754,
                "members_only": false,
                "is_flash": true,
                "is_active": true,
                "param1": 0,
                "icon_id": 1253,
                "background_icon_id": 0,
                "is_popular": false,
                "is_game_of_day": false,
                "sort_order": 10000,
                "tutorial_swf": "HowToStuntGungan.swf",
                "stage_group": {
                    "guid": 10000,
                    "name_id": 8387,
                    "description_id": 9754,
                    "icon_id": 542,
                    "stage_icon_id": 5129,
                    "members_only": false,
                    "stage_select_map_name": "",
                    "stages": [
                        {
                            "Stage": {
                                "guid": 10001,
                                "name_id": 8387,
                                "description_id": 9754,
                                "stage_icon_id": 1253,
                                "start_screen_icon_id": 1333,
                                "min_players": 1,
                                "max_players": 1,
                                "difficulty": 1,
                                "start_sound_id": 2241,
                                "members_only": false,
                                "require_previous_completed": false,
                                "link_name": "stage",
                                "short_name": "",
                                "flash_game": "StuntGungan.swf",
                                "zone_template_guid": 200,
                                "score_to_credits_expression": "x / 29"
                            }
                        }
                    ]
                }
            },
            {
                "guid": 11000,
                "name_id": 14959,
                "description_id": 14960,
                "members_only": true,
                "is_flash": true,
                "is_active": true,
                "param1": 0,
                "icon_id": 2387,
                "background_icon_id": 0,
                "is_popular": false,
                "is_game_of_day": false,
                "sort_order": 11000,
                "tutorial_swf": "HowtoCrisisZiro.swf",
                "stage_group": {
                    "guid": 11000,
                    "name_id": 14959,
                    "description_id": 14960,
                    "icon_id": 2391,
                    "stage_icon_id": 2391,
                    "members_only": true,
                    "stage_select_map_name": "RepublicGunship",
                    "stages": [
                        {
                            "Stage": {
                                "guid": 11001,
                                "name_id": 19701,
                                "description_id": 14960,
                                "stage_icon_id": 2377,
                                "start_screen_icon_id": 2376,
                                "min_players": 1,
                                "max_players": 1,
                                "difficulty": 1,
                                "start_sound_id": 4514,
                                "members_only": true,
                                "require_previous_completed": false,
                                "link_name": "stage",
                                "short_name": "stage01",
                                "flash_game": "CrisisZiro.swf",
                                "zone_template_guid": 200,
                                "score_to_credits_expression": "x / 160"
                            }
                        },
                        {
                            "Stage": {
                                "guid": 11002,
                                "name_id": 19702,
                                "description_id": 14960,
                                "stage_icon_id": 2378,
                                "start_screen_icon_id": 2375,
                                "min_players": 1,
                                "max_players": 1,
                                "difficulty": 2,
                                "start_sound_id": 4514,
                                "members_only": true,
                                "require_previous_completed": false,
                                "link_name": "stage",
                                "short_name": "stage02",
                                "flash_game": "CrisisZiro.swf",
                                "zone_template_guid": 200,
                                "score_to_credits_expression": "x / 180"
                            }
                        },
                        {
                            "Stage": {
                                "guid": 11003,
                                "name_id": 19703,
                                "description_id": 14960,
                                "stage_icon_id": 2379,
                                "start_screen_icon_id": 2374,
                                "min_players": 1,
                                "max_players": 1,
                                "difficulty": 3,
                                "start_sound_id": 4514,
                                "members_only": true,
                                "require_previous_completed": false,
                                "link_name": "stage",
                                "short_name": "stage03",
                                "flash_game": "CrisisZiro.swf",
                                "zone_template_guid": 200,
                                "score_to_credits_expression": "x / 180"
                            }
                        }
                    ]
                }
            },
            {
<<<<<<< HEAD
                "guid": 13000,
                "name_id": 32008,
                "description_id": 14964,
                "members_only": true,
                "is_flash": true,
                "is_active": true,
                "param1": 0,
                "icon_id": 1247,
                "background_icon_id": 0,
                "is_popular": false,
                "is_game_of_day": false,
                "sort_order": 13000,
                "tutorial_swf": "HowtoGunship.swf",
                "stage_group": {
                    "guid": 13000,
                    "name_id": 32008,
                    "description_id": 14964,
                    "icon_id": 887,
                    "stage_icon_id": 887,
                    "members_only": true,
                    "stage_select_map_name": "RepublicGunship",
                    "stages": [
                        {
                            "Stage": {
                                "guid": 13001,
                                "name_id": 14961,
                                "description_id": 14964,
                                "stage_icon_id": 1261,
                                "start_screen_icon_id": 1255,
                                "min_players": 1,
                                "max_players": 1,
                                "difficulty": 1,
                                "start_sound_id": 2242,
                                "members_only": true,
                                "require_previous_completed": false,
                                "link_name": "stage",
                                "short_name": "stage01",
                                "flash_game": "RepublicGunship.swf",
                                "zone_template_guid": 200,
                                "score_to_credits_expression": "x / 160"
=======
                "guid": 22,
                "name_id": 12200,
                "description_id": 11921,
                "members_only": false,
                "is_flash": true,
                "is_active": true,
                "param1": 0,
                "icon_id": 1248,
                "background_icon_id": 0,
                "is_popular": false,
                "is_game_of_day": false,
                "sort_order": 12000,
                "tutorial_swf": "HowtoRocketRescue.swf",
                "stage_group": {
                    "guid": 22,
                    "name_id": 12200,
                    "description_id": 11921,
                    "icon_id": 538,
                    "stage_icon_id": 538,
                    "members_only": false,
                    "stage_select_map_name": "r2",
                    "stages": [
                        {
                            "Stage": {
                                "guid": 12001,
                                "name_id": 11920,
                                "description_id": 11921,
                                "stage_icon_id": 376,
                                "start_screen_icon_id": 979,
                                "min_players": 1,
                                "max_players": 1,
                                "difficulty": 1,
                                "start_sound_id": 2224,
                                "members_only": false,
                                "require_previous_completed": false,
                                "link_name": "stage",
                                "short_name": "stage01",
                                "flash_game": "r2.swf",
                                "zone_template_guid": 200,
                                "score_to_credits_expression": "x / 15.25"
>>>>>>> 55a5d0cc
                            }
                        },
                        {
                            "Stage": {
<<<<<<< HEAD
                                "guid": 13002,
                                "name_id": 14962,
                                "description_id": 14964,
                                "stage_icon_id": 1263,
                                "start_screen_icon_id": 1257,
                                "min_players": 1,
                                "max_players": 1,
                                "difficulty": 2,
                                "start_sound_id": 2242,
                                "members_only": true,
                                "require_previous_completed": false,
                                "link_name": "stage",
                                "short_name": "stage02",
                                "flash_game": "RepublicGunship.swf",
                                "zone_template_guid": 200,
                                "score_to_credits_expression": "x / 180"
=======
                                "guid": 12002,
                                "name_id": 11922,
                                "description_id": 11923,
                                "stage_icon_id": 376,
                                "start_screen_icon_id": 979,
                                "min_players": 1,
                                "max_players": 1,
                                "difficulty": 1,
                                "start_sound_id": 3026,
                                "members_only": false,
                                "require_previous_completed": false,
                                "link_name": "stage",
                                "short_name": "stage02",
                                "flash_game": "r2.swf",
                                "zone_template_guid": 200,
                                "score_to_credits_expression": "x / 14"
>>>>>>> 55a5d0cc
                            }
                        },
                        {
                            "Stage": {
<<<<<<< HEAD
                                "guid": 11003,
                                "name_id": 14963,
                                "description_id": 14964,
                                "stage_icon_id": 1262,
                                "start_screen_icon_id": 1256,
                                "min_players": 1,
                                "max_players": 1,
                                "difficulty": 3,
                                "start_sound_id": 2242,
                                "members_only": true,
                                "require_previous_completed": false,
                                "link_name": "stage",
                                "short_name": "stage03",
                                "flash_game": "RepublicGunship.swf",
                                "zone_template_guid": 200,
                                "score_to_credits_expression": "x / 180"
=======
                                "guid": 12003,
                                "name_id": 11924,
                                "description_id": 11925,
                                "stage_icon_id": 376,
                                "start_screen_icon_id": 979,
                                "min_players": 1,
                                "max_players": 1,
                                "difficulty": 1,
                                "start_sound_id": 3027,
                                "members_only": false,
                                "require_previous_completed": false,
                                "link_name": "stage",
                                "short_name": "stage03",
                                "flash_game": "r2.swf",
                                "zone_template_guid": 200,
                                "score_to_credits_expression": "x / 14.45"
>>>>>>> 55a5d0cc
                            }
                        }
                    ]
                }
            },
            {
                "guid": 20000,
                "name_id": 45898,
                "description_id": 45897,
                "members_only": true,
                "is_flash": true,
                "is_active": true,
                "param1": 0,
                "icon_id": 5131,
                "background_icon_id": 0,
                "is_popular": false,
                "is_game_of_day": false,
                "sort_order": 20000,
                "tutorial_swf": "HowToAquaticAssault.swf",
                "stage_group": {
                    "guid": 20000,
                    "name_id": 45898,
                    "description_id": 45897,
                    "icon_id": 5129,
                    "stage_icon_id": 5129,
                    "members_only": true,
                    "stage_select_map_name": "RepublicGunship",
                    "stages": [
                        {
                            "Stage": {
                                "guid": 20001,
                                "name_id": 45892,
                                "description_id": 45897,
                                "stage_icon_id": 5153,
                                "start_screen_icon_id": 5150,
                                "min_players": 1,
                                "max_players": 1,
                                "difficulty": 1,
                                "start_sound_id": 5643,
                                "members_only": true,
                                "require_previous_completed": false,
                                "link_name": "stage",
                                "short_name": "stage01",
                                "flash_game": "AquaticAssault.swf",
                                "zone_template_guid": 200,
                                "score_to_credits_expression": "x / 102.5"
                            }
                        },
                        {
                            "Stage": {
                                "guid": 20002,
                                "name_id": 45893,
                                "description_id": 45897,
                                "stage_icon_id": 5154,
                                "start_screen_icon_id": 5151,
                                "min_players": 1,
                                "max_players": 1,
                                "difficulty": 2,
                                "start_sound_id": 5643,
                                "members_only": true,
                                "require_previous_completed": false,
                                "link_name": "stage",
                                "short_name": "stage02",
                                "flash_game": "AquaticAssault.swf",
                                "zone_template_guid": 200,
                                "score_to_credits_expression": "x / 108"
                            }
                        },
                        {
                            "Stage": {
                                "guid": 20003,
                                "name_id": 45894,
                                "description_id": 45897,
                                "stage_icon_id": 5155,
                                "start_screen_icon_id": 5152,
                                "min_players": 1,
                                "max_players": 1,
                                "difficulty": 3,
                                "start_sound_id": 5643,
                                "members_only": true,
                                "require_previous_completed": false,
                                "link_name": "stage",
                                "short_name": "stage03",
                                "flash_game": "AquaticAssault.swf",
                                "zone_template_guid": 200,
                                "score_to_credits_expression": "x / 168"
                            }
                        }
                    ]
                }
            }
        ]
    },
    {
        "comment": "Puzzle",
        "guid": 3,
        "name_id": 51598,
        "icon_id": 5809,
        "sort_order": 3,
        "portal_entries": []
    },
    {
        "comment": "Campaigns",
        "guid": 4,
        "name_id": 51599,
        "icon_id": 5804,
        "sort_order": 4,
        "portal_entries": []
    },
    {
        "comment": "Dailies",
        "guid": 5,
        "name_id": 51600,
        "icon_id": 5806,
        "sort_order": 5,
        "portal_entries": []
    }
]<|MERGE_RESOLUTION|>--- conflicted
+++ resolved
@@ -233,7 +233,6 @@
                 }
             },
             {
-<<<<<<< HEAD
                 "guid": 13000,
                 "name_id": 32008,
                 "description_id": 14964,
@@ -274,7 +273,52 @@
                                 "flash_game": "RepublicGunship.swf",
                                 "zone_template_guid": 200,
                                 "score_to_credits_expression": "x / 160"
-=======
+                            }
+                        },
+                        {
+                            "Stage": {
+                                "guid": 13002,
+                                "name_id": 14962,
+                                "description_id": 14964,
+                                "stage_icon_id": 1263,
+                                "start_screen_icon_id": 1257,
+                                "min_players": 1,
+                                "max_players": 1,
+                                "difficulty": 2,
+                                "start_sound_id": 2242,
+                                "members_only": true,
+                                "require_previous_completed": false,
+                                "link_name": "stage",
+                                "short_name": "stage02",
+                                "flash_game": "RepublicGunship.swf",
+                                "zone_template_guid": 200,
+                                "score_to_credits_expression": "x / 180"
+                            }
+                        },
+                        {
+                            "Stage": {
+                                "guid": 11003,
+                                "name_id": 14963,
+                                "description_id": 14964,
+                                "stage_icon_id": 1262,
+                                "start_screen_icon_id": 1256,
+                                "min_players": 1,
+                                "max_players": 1,
+                                "difficulty": 3,
+                                "start_sound_id": 2242,
+                                "members_only": true,
+                                "require_previous_completed": false,
+                                "link_name": "stage",
+                                "short_name": "stage03",
+                                "flash_game": "RepublicGunship.swf",
+                                "zone_template_guid": 200,
+                                "score_to_credits_expression": "x / 180"
+                            }
+                        }
+                    ]
+                }
+            },
+            {
                 "guid": 22,
                 "name_id": 12200,
                 "description_id": 11921,
@@ -315,29 +359,10 @@
                                 "flash_game": "r2.swf",
                                 "zone_template_guid": 200,
                                 "score_to_credits_expression": "x / 15.25"
->>>>>>> 55a5d0cc
-                            }
-                        },
-                        {
-                            "Stage": {
-<<<<<<< HEAD
-                                "guid": 13002,
-                                "name_id": 14962,
-                                "description_id": 14964,
-                                "stage_icon_id": 1263,
-                                "start_screen_icon_id": 1257,
-                                "min_players": 1,
-                                "max_players": 1,
-                                "difficulty": 2,
-                                "start_sound_id": 2242,
-                                "members_only": true,
-                                "require_previous_completed": false,
-                                "link_name": "stage",
-                                "short_name": "stage02",
-                                "flash_game": "RepublicGunship.swf",
-                                "zone_template_guid": 200,
-                                "score_to_credits_expression": "x / 180"
-=======
+                            }
+                        },
+                        {
+                            "Stage": {
                                 "guid": 12002,
                                 "name_id": 11922,
                                 "description_id": 11923,
@@ -354,29 +379,10 @@
                                 "flash_game": "r2.swf",
                                 "zone_template_guid": 200,
                                 "score_to_credits_expression": "x / 14"
->>>>>>> 55a5d0cc
-                            }
-                        },
-                        {
-                            "Stage": {
-<<<<<<< HEAD
-                                "guid": 11003,
-                                "name_id": 14963,
-                                "description_id": 14964,
-                                "stage_icon_id": 1262,
-                                "start_screen_icon_id": 1256,
-                                "min_players": 1,
-                                "max_players": 1,
-                                "difficulty": 3,
-                                "start_sound_id": 2242,
-                                "members_only": true,
-                                "require_previous_completed": false,
-                                "link_name": "stage",
-                                "short_name": "stage03",
-                                "flash_game": "RepublicGunship.swf",
-                                "zone_template_guid": 200,
-                                "score_to_credits_expression": "x / 180"
-=======
+                            }
+                        },
+                        {
+                            "Stage": {
                                 "guid": 12003,
                                 "name_id": 11924,
                                 "description_id": 11925,
@@ -393,7 +399,6 @@
                                 "flash_game": "r2.swf",
                                 "zone_template_guid": 200,
                                 "score_to_credits_expression": "x / 14.45"
->>>>>>> 55a5d0cc
                             }
                         }
                     ]
